--- conflicted
+++ resolved
@@ -49,9 +49,6 @@
     extras_require={
         'tensorflow': ['tensorflow>=1.5.0'],
         'tensorflow_gpu': ['tensorflow-gpu>=1.5.0'],
-<<<<<<< HEAD
-        'tests': ['pytest', 'mock', 'pylint'],
-=======
         'tests': [
             'pytest',
             'mock',
@@ -63,7 +60,6 @@
             # explicit pip install gym[atari] for the tests.
             # 'gym[atari]',
         ],
->>>>>>> 8bb87489
     },
     classifiers=[
         'Development Status :: 4 - Beta',
