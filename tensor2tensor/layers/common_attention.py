--- conflicted
+++ resolved
@@ -1477,16 +1477,6 @@
     return tf.matmul(weights, v)
 
 
-<<<<<<< HEAD
-def _generate_relative_positions_matrix(length, max_relative_position, cache=False):
-  """Generates matrix of relative positions between inputs."""
-  if not cache:
-      range_vec = tf.range(length)
-      range_mat = tf.reshape(tf.tile(range_vec, [length]), [length, length])
-      distance_mat = range_mat - tf.transpose(range_mat)
-  else:
-      distance_mat = tf.expand_dims(tf.range(-length+1, 1, 1), 0)
-=======
 def _generate_relative_positions_matrix(length, max_relative_position,
                                         cache=False):
   """Generates matrix of relative positions between inputs."""
@@ -1496,7 +1486,6 @@
     distance_mat = range_mat - tf.transpose(range_mat)
   else:
     distance_mat = tf.expand_dims(tf.range(-length+1, 1, 1), 0)
->>>>>>> d4ff0f90
   distance_mat_clipped = tf.clip_by_value(distance_mat, -max_relative_position,
                                           max_relative_position)
   # Shift values to be >= 0. Each integer still uniquely identifies a relative
@@ -1508,14 +1497,7 @@
 def _generate_relative_positions_embeddings(length, depth,
                                             max_relative_position, name,
                                             cache=False):
-<<<<<<< HEAD
-  """
-  Generates tensor of size [length, length, depth] if not cache.
-  Generates tensor of size [1, length, depth] if cache.
-  """
-=======
   """Generates tensor of size [1 if cache else length, length, depth]."""
->>>>>>> d4ff0f90
   with tf.variable_scope(name):
     relative_positions_matrix = _generate_relative_positions_matrix(
         length, max_relative_position, cache=cache)
@@ -1603,29 +1585,18 @@
     # This calculation only works for self attention.
     # q, k and v must therefore have the same shape.
     if not cache:
-<<<<<<< HEAD
-        q.get_shape().assert_is_compatible_with(k.get_shape())
-        q.get_shape().assert_is_compatible_with(v.get_shape())
-=======
       q.get_shape().assert_is_compatible_with(k.get_shape())
       q.get_shape().assert_is_compatible_with(v.get_shape())
->>>>>>> d4ff0f90
 
     # Use separate embeddings suitable for keys and values.
     depth = k.get_shape().as_list()[3]
     length = common_layers.shape_list(k)[2]
     relations_keys = _generate_relative_positions_embeddings(
-<<<<<<< HEAD
-        length, depth, max_relative_position, "relative_positions_keys", cache=cache)
-    relations_values = _generate_relative_positions_embeddings(
-        length, depth, max_relative_position, "relative_positions_values", cache=cache)
-=======
         length, depth, max_relative_position, "relative_positions_keys",
         cache=cache)
     relations_values = _generate_relative_positions_embeddings(
         length, depth, max_relative_position, "relative_positions_values",
         cache=cache)
->>>>>>> d4ff0f90
 
     # Compute self attention considering the relative position embeddings.
     logits = _relative_attention_inner(q, k, relations_keys, True)
