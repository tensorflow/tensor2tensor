--- conflicted
+++ resolved
@@ -95,18 +95,11 @@
 
   def bottom_simple(self, x, name, reuse):
     with tf.variable_scope(name, reuse=reuse):
-<<<<<<< HEAD
-      # Squeeze out the channels dimension.
-      # x = tf.squeeze(x, axis=3)
-      x = tf.squeeze(x)
-=======
       # Ensure the inputs are 3-D
       if len(x.get_shape()) == 4:
         x = tf.squeeze(x, axis=3)
       while len(x.get_shape()) < 3:
         x = tf.expand_dims(x, axis=-1)
-
->>>>>>> 90532594
       var = self._get_weights()
       x = common_layers.dropout_no_scaling(
           x, 1.0 - self._model_hparams.symbol_dropout)
