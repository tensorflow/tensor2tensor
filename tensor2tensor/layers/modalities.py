# coding=utf-8
# Copyright 2018 The Tensor2Tensor Authors.
#
# Licensed under the Apache License, Version 2.0 (the "License");
# you may not use this file except in compliance with the License.
# You may obtain a copy of the License at
#
#     http://www.apache.org/licenses/LICENSE-2.0
#
# Unless required by applicable law or agreed to in writing, software
# distributed under the License is distributed on an "AS IS" BASIS,
# WITHOUT WARRANTIES OR CONDITIONS OF ANY KIND, either express or implied.
# See the License for the specific language governing permissions and
# limitations under the License.

"""Modalities define the bottom and top of the model (not the body)."""
from __future__ import absolute_import
from __future__ import division
from __future__ import print_function
from six.moves import range  # pylint: disable=redefined-builtin

from tensor2tensor.layers import common_attention
from tensor2tensor.layers import common_audio
from tensor2tensor.layers import common_layers
from tensor2tensor.layers import common_video
from tensor2tensor.layers import discretization
from tensor2tensor.utils import modality
from tensor2tensor.utils import registry

import tensorflow as tf

<<<<<<< HEAD
@registry.register_symbol_modality("default")
=======

>>>>>>> be789121
class SymbolModality(modality.Modality):
  """Modality for sets of discrete symbols.

  Input:
    Embedding.

  Output:
    Linear transformation + softmax.
  """

  @property
  def name(self):
    return "symbol_modality_%d_%d" % (self._vocab_size, self._body_input_depth)

  @property
  def top_is_pointwise(self):
    return True

  @property
  def targets_weights_fn(self):
    weights_fn = common_layers.weights_nonzero

    hp = self._model_hparams
    if hp and hp.prepend_mode != "none":
      assert (hp.prepend_mode == "prepend_inputs_masked_attention" or
              hp.prepend_mode == "prepend_inputs_full_attention")

      if (
          # In masked attention mode, during training, the network try to
          # autoregressively predicting the inputs portion, while the
          # evaluation is only done on the output
          hp.prepend_mode != "prepend_inputs_masked_attention" or
          hp.mode != tf.estimator.ModeKeys.TRAIN):
        weights_fn = common_layers.weights_prepend_inputs_to_targets

    return weights_fn

  def _get_weights(self, hidden_dim=None):
    """Create or get concatenated embedding or softmax variable.

    Args:
      hidden_dim: dim of the variable. Defaults to self._body_input_depth

    Returns:
       a list of self._num_shards Tensors.
    """
    if hidden_dim is None:
      hidden_dim = self._body_input_depth
    num_shards = self._model_hparams.symbol_modality_num_shards
    shards = []
    for i in range(num_shards):
      shard_size = (self._vocab_size // num_shards) + (
          1 if i < self._vocab_size % num_shards else 0)
      var_name = "weights_%d" % i
      shards.append(
          tf.get_variable(
              var_name, [shard_size, hidden_dim],
              initializer=tf.random_normal_initializer(0.0, hidden_dim**-0.5)))
    if num_shards == 1:
      ret = shards[0]
    else:
      ret = tf.concat(shards, 0)
    # Convert ret to tensor.
    if not tf.contrib.eager.in_eager_mode():
      ret = common_layers.convert_gradient_to_tensor(ret)
    return ret

  def bottom_simple(self, x, name, reuse):
    with tf.variable_scope(name, reuse=reuse):
      # Ensure the inputs are 3-D
      if len(x.get_shape()) == 4:
        x = tf.squeeze(x, axis=3)
      while len(x.get_shape()) < 3:
        x = tf.expand_dims(x, axis=-1)

      var = self._get_weights()
      x = common_layers.dropout_no_scaling(
          x, 1.0 - self._model_hparams.symbol_dropout)
      ret = common_layers.gather(var, x)
      if self._model_hparams.multiply_embedding_mode == "sqrt_depth":
        ret *= self._body_input_depth**0.5
      ret *= tf.expand_dims(tf.to_float(tf.not_equal(x, 0)), -1)
      return ret

  def bottom(self, x):
    if (self._model_hparams.shared_embedding_and_softmax_weights or
        self._model_hparams.get("shared_embedding")):
      return self.bottom_simple(x, "shared", reuse=None)
    return self.bottom_simple(x, "input_emb", reuse=None)

  def targets_bottom(self, x):
    if (self._model_hparams.shared_embedding_and_softmax_weights or
        self._model_hparams.get("shared_embedding")):
      try:
        return self.bottom_simple(x, "shared", reuse=True)
      except ValueError:
        # perhaps there were no inputs, and this is a new variable.
        return self.bottom_simple(x, "shared", reuse=None)
    else:
      return self.bottom_simple(x, "target_emb", reuse=None)

  def top(self, body_output, _):
    """Generate logits.

    Args:
      body_output: A Tensor with shape [batch, p0, p1, body_input_depth]
    Returns:
      logits: A Tensor with shape  [batch, p0, p1, ?, vocab_size].
    """
    if self._model_hparams.symbol_modality_skip_top:
      return tf.expand_dims(body_output, 3)

    if self._model_hparams.shared_embedding_and_softmax_weights:
      scope_name = "shared"
      reuse = True
    else:
      scope_name = "softmax"
      reuse = False

    with tf.variable_scope(scope_name, reuse=reuse):
      body_output_shape = common_layers.shape_list(body_output)
      var = self._get_weights(body_output_shape[-1])
      if (self._model_hparams.factored_logits and
          self._model_hparams.mode == tf.estimator.ModeKeys.TRAIN):
        # insert channels dimension
        body_output = tf.expand_dims(body_output, 3)
        return common_layers.FactoredTensor(body_output, var)
      else:
        body_output = tf.reshape(body_output, [-1, body_output_shape[-1]])
        logits = tf.matmul(body_output, var, transpose_b=True)
        if (common_layers.is_xla_compiled() and
            self._model_hparams.mode == tf.estimator.ModeKeys.TRAIN):
          # TPU does not react kindly to extra dimensions.
          # TODO(noam): remove this once TPU is more forgiving of extra dims.
          return logits
        else:
          return tf.reshape(logits,
                            body_output_shape[:-1] + [1, self._vocab_size])


class SymbolModalityWeightsAll(SymbolModality):
  """SymbolModality for features that do not have 0-padding."""

  @property
  def targets_weights_fn(self):
    return common_layers.weights_all


class SymbolModalityOneHot(SymbolModality):
  """Simple SymbolModality with one hot as embeddings."""

  def bottom(self, x):
    return tf.one_hot(x, self._vocab_size)

  def targets_bottom(self, x):
    return tf.one_hot(x, self._vocab_size)

  def top(self, body_output, _):
    return body_output

  def loss(self, top_out, targets):
    labels = tf.one_hot(targets, self._vocab_size)
    loss = tf.nn.softmax_cross_entropy_with_logits(
        logits=top_out, labels=labels)
    return tf.reduce_mean(loss), tf.constant(1.0)


class CTCSymbolModality(SymbolModality):
  """SymbolModality that uses CTC loss."""

  def loss(self, top_out, targets):
    """Compute the CTC loss."""
    logits = top_out
    with tf.name_scope("ctc_loss", values=[logits, targets]):
      # For CTC we assume targets are 1d, [batch, length, 1, 1] here.
      targets_shape = targets.get_shape().as_list()
      assert len(targets_shape) == 4
      assert targets_shape[2] == 1
      assert targets_shape[3] == 1
      targets = tf.squeeze(targets, axis=[2, 3])
      logits = tf.squeeze(logits, axis=[2, 3])
      targets_mask = 1 - tf.to_int32(tf.equal(targets, 0))
      targets_lengths = tf.reduce_sum(targets_mask, axis=1)
      sparse_targets = tf.keras.backend.ctc_label_dense_to_sparse(
          targets, targets_lengths)
      xent = tf.nn.ctc_loss(
          sparse_targets,
          logits,
          targets_lengths,
          time_major=False,
          preprocess_collapse_repeated=False,
          ctc_merge_repeated=False)
      weights = self.targets_weights_fn(targets)  # pylint: disable=not-callable
      return tf.reduce_sum(xent), tf.reduce_sum(weights)


class ImageModality(modality.Modality):
  """Modality for images."""
  PIXEL_EMBEDDING_SIZE = 64

  def bottom(self, x):
    with tf.variable_scope(self.name):
      if not tf.contrib.eager.in_eager_mode():
        tf.summary.image(
            "inputs", common_layers.tpu_safe_image_summary(x), max_outputs=2)
      return tf.to_float(x)

  def targets_bottom(self, x):
    inputs = x
    with tf.variable_scope(self.name):
      if not tf.contrib.eager.in_eager_mode():
        tf.summary.image(
            "targets_bottom",
            common_layers.tpu_safe_image_summary(inputs),
            max_outputs=1)
      inputs_shape = common_layers.shape_list(inputs)
      if len(inputs_shape) != 4:
        raise ValueError("Assuming images given as int tensors in the format "
                         "[batch, height, width, channels] (256 values).")
      # We embed each of 256=self.top_dimensionality possible pixel values.
      embedding_var = tf.get_variable(
          "pixel_embedding",
          [self.top_dimensionality, self.PIXEL_EMBEDDING_SIZE])
      hot_inputs = tf.one_hot(tf.to_int32(inputs), self.top_dimensionality)
      hot_inputs = tf.reshape(hot_inputs, [-1, self.top_dimensionality])
      embedded = tf.matmul(hot_inputs, embedding_var)
      # Let's now merge all channels that were embedded into a single vector.
      merged_size = self.PIXEL_EMBEDDING_SIZE * inputs_shape[3]
      embedded = tf.reshape(embedded, inputs_shape[:3] + [merged_size])
      merged = tf.layers.dense(
          embedded,
          self._body_input_depth,
          name="merge_pixel_embedded_channels")
      return merged

  def top(self, body_output, _):
    # TODO(lukaszkaiser): is this a universal enough way to get channels?
    num_channels = self._model_hparams.problem.num_channels
    with tf.variable_scope("rgb_softmax"):
      body_output_shape = common_layers.shape_list(body_output)
      reshape_shape = body_output_shape[:3]
      reshape_shape.extend([num_channels, self.top_dimensionality])
      res = tf.layers.dense(body_output, self.top_dimensionality * num_channels)
      res = tf.reshape(res, reshape_shape)
      if not tf.get_variable_scope().reuse:
        res_argmax = tf.argmax(res, axis=-1)
        tf.summary.image(
            "result",
            common_layers.tpu_safe_image_summary(res_argmax),
            max_outputs=1)
      return res

  def loss(self, top_out, targets):
    """Compute loss numerator and denominator for one shard of output."""
    logits = top_out
    cutoff = getattr(self._model_hparams, "video_modality_loss_cutoff", 0.0)
    return common_layers.padded_cross_entropy(
        logits,
        targets,
        self._model_hparams.label_smoothing,
        cutoff=cutoff,
        weights_fn=self.targets_weights_fn)


class ImageChannelCompressModality(modality.Modality):
  """Modality for images using channel compression for generation."""

  @property
  def num_channels(self):
    return 3

  def bottom_compress(self, inputs, name="bottom"):
    """Compresses channel-wise input pixels into whole pixel representions.

    Perform conversion of RGB pixel values to a real number in the range -1 to
    1. This combines pixel channels to form a representation of shape
    [img_len, img_len].

    Args:
      inputs: Tensor representing RGB pixel intensities as integers, of shape
        [batch, img_len, img_len, channels].
      name: string, scope.

    Returns:
      body_input: Tensor of shape [batch, img_len, img_len, body_input_depth].
    """
    with tf.variable_scope(name):
      inputs = tf.to_float(inputs)
      hp = self._model_hparams
      if hp.mode != tf.estimator.ModeKeys.PREDICT:
        tf.summary.image(
            "inputs",
            common_layers.tpu_safe_image_summary(inputs),
            max_outputs=2)
      inputs = common_layers.convert_rgb_to_symmetric_real(inputs)

      # Reshape inputs to apply convolutions across [img_len, img_len*channels].
      inputs_shape = common_layers.shape_list(inputs)
      inputs = tf.reshape(
          inputs, [-1, inputs_shape[1], inputs_shape[2] * inputs_shape[3], 1])

      # Compress RGB intensities for each pixel using a convolution.
      outputs = tf.layers.conv2d(
          inputs,
          self._body_input_depth,
          kernel_size=(1, self.num_channels),
          padding="VALID",
          strides=(1, self.num_channels),
          activation=tf.nn.relu,
          name="conv_input")
      return outputs

  def bottom(self, x):
    return self.bottom_compress(x, "input_bottom")

  def targets_bottom(self, x):
    return self.bottom_compress(x, "output_bottom")

  def top(self, body_output, _):
    """Transforms body output to return logits.

    Args:
      body_output: Tensor of shape [batch, img_len, img_len, depth].

    Returns:
      Tensor of shape [batch, img_len, img_len, channels, top_dimensionality].
    """
    with tf.variable_scope(self.name):
      hidden_size = self._model_hparams.hidden_size
      img_len = self._model_hparams.img_len
      channels = self.num_channels  # RGB
      batch = common_layers.shape_list(body_output)[0]
      x = tf.layers.conv2d(
          body_output,
          hidden_size * channels,
          kernel_size=(1, 1),
          strides=(1, 1),
          padding="VALID",
          activation=tf.nn.relu,
          name="decompress_conv")
      x = tf.reshape(x, [batch, img_len, img_len * channels, hidden_size])
      x = common_layers.layer_preprocess(x, self._model_hparams)
      x = tf.layers.dense(x,
                          self.top_dimensionality,
                          use_bias=True,
                          activation=None,
                          name="output_conv")
      x = tf.reshape(
          x, [batch, img_len, img_len, channels, self.top_dimensionality])
      return x


class ImageChannelBottomIdentityModality(ImageChannelCompressModality):

  def top(self, body_output, _):
    return body_output


class ImageChannelEmbeddingsBottom(modality.Modality):
  """Modality for images using channel compression for generation."""

  def get_channel_embeddings(self,
                             io_depth,
                             targets,
                             hidden_size,
                             name="channel"):
    """Get separate embedding for each of the channels."""
    targets_split = tf.split(targets, io_depth, axis=3)
    rgb_embedding_var = tf.get_variable("rgb_target_emb_%s" % name,
                                        [256 * io_depth, hidden_size])
    rgb_embedding_var = tf.identity(rgb_embedding_var)
    rgb_embedding_var *= float(hidden_size)**0.5
    channel_target_embs = []
    for i in range(io_depth):
      # Adding the channel offsets to get the right embedding since the
      # embedding tensor has shape 256 * io_depth, hidden_size
      target_ids = tf.squeeze(targets_split[i], axis=3) + i * 256
      target_embs = common_layers.gather(rgb_embedding_var, target_ids)
      channel_target_embs.append(target_embs)

    return tf.concat(channel_target_embs, axis=-1)

  def targets_bottom(self, x):
    inputs = x
    io_depth = self._model_hparams.num_channels
    tshape = common_layers.shape_list(inputs)
    hidden_size = self._model_hparams.hidden_size
    target_embeddings = self.get_channel_embeddings(io_depth, inputs,
                                                    hidden_size, "input_bottom")
    return tf.reshape(target_embeddings,
                      [tshape[0], tshape[1], tshape[2] * io_depth, hidden_size])

  def top(self, body_output, _):
    with tf.variable_scope(self.name):
      img_len = self._model_hparams.img_len
      channels = self._model_hparams.num_channels
      x = tf.layers.dense(
          body_output, 256, use_bias=True, activation=None, name="output_conv")
      x = tf.reshape(x,
                     [-1, img_len, img_len, channels, self.top_dimensionality])
      return x


class AudioModality(modality.Modality):
  """Performs strided conv compressions for audio data."""

  def bottom(self, x):
    """Transform input from data space to model space.

    Args:
      x: A Tensor with shape [batch, ...]
    Returns:
      body_input: A Tensor with shape [batch, ?, ?, body_input_depth].
    """
    inputs = x
    with tf.variable_scope(self.name):
      # TODO(aidangomez): Will need to sort out a better audio pipeline
      def xnet_resblock(x, filters, res_relu, name):
        """Xception block."""
        with tf.variable_scope(name):
          # Typically audio samples are >100k samples in length and have a width
          # of 2 or 4. Mono audio has a single channel while stereo has 2.
          y = common_layers.separable_conv_block(
              x,
              filters, [((1, 1), (3, 3)), ((1, 1), (3, 3))],
              first_relu=True,
              padding="SAME",
              force2d=True,
              name="sep_conv_block")
          y = common_layers.pool(y, (3, 3), "MAX", "SAME", strides=(2, 2))
          return y + common_layers.conv_block(
              x,
              filters, [((1, 1), (1, 1))],
              padding="SAME",
              strides=(2, 2),
              first_relu=res_relu,
              force2d=True,
              name="res_conv0")

      x = tf.to_float(inputs) / 255.
      x.set_shape([None, None, None, 1])
      for i in range(self._model_hparams.audio_compression):
        x = xnet_resblock(x, 2**(i + 1), True, "compress_block_%d" % i)
      return xnet_resblock(x, self._body_input_depth, False,
                           "compress_block_final")


class AudioSpectralModality(modality.Modality):
  """Performs strided conv compressions for audio spectral data."""

  def bottom(self, x):
    """Transform input from data space to model space.

    Args:
      x: A Tensor with shape [batch, ...]
    Returns:
      body_input: A Tensor with shape [batch, ?, ?, body_input_depth].
    """
    inputs = x
    with tf.variable_scope(self.name):
      # TODO(aidangomez): Will need to sort out a better audio pipeline
      def xnet_resblock(x, filters, res_relu, name):
        """Xception-like block."""
        with tf.variable_scope(name):
          # We only stride along the length dimension to preserve the spectral
          # bins (which are tiny in dimensionality relative to length)
          y = common_layers.separable_conv_block(
              x,
              filters, [((1, 1), (3, 3)), ((1, 1), (3, 3))],
              first_relu=True,
              padding="SAME",
              force2d=True,
              name="sep_conv_block")
          y = common_layers.pool(y, (3, 3), "MAX", "SAME", strides=(2, 1))
          return y + common_layers.conv_block(
              x,
              filters, [((1, 1), (1, 1))],
              padding="SAME",
              strides=(2, 1),
              first_relu=res_relu,
              force2d=True,
              name="res_conv0")

      # Bitcast back from int32
      x = tf.bitcast(inputs, tf.float32)
      x.set_shape([None, None, None, 1])
      for i in range(self._model_hparams.audio_compression):
        x = xnet_resblock(x, 2**(i + 1), True, "compress_block_%d" % i)
      return xnet_resblock(x, self._body_input_depth, False,
                           "compress_block_final")


class SpeechRecognitionModality(modality.Modality):
  """Common ASR filterbank processing."""

  def bottom(self, x):
    """Use batchnorm instead of CMVN and shorten the stft with strided convs.

    Args:
      x: float32 tensor with shape [batch_size, len, 1, freqs * channels]

    Returns:
      float32 tensor with shape [batch_size, shorter_len, 1, hidden_size]
    """
    inputs = x
    p = self._model_hparams

    num_mel_bins = p.audio_num_mel_bins
    num_channels = 3 if p.audio_add_delta_deltas else 1

    with tf.variable_scope(self.name):
      if p.audio_preproc_in_bottom:
        # Compute filterbanks
        with tf.variable_scope("fbanks"):
          waveforms = tf.squeeze(inputs, [2, 3])
          mel_fbanks = common_audio.compute_mel_filterbank_features(
              waveforms,
              sample_rate=p.audio_sample_rate,
              dither=p.audio_dither,
              preemphasis=p.audio_preemphasis,
              frame_length=p.audio_frame_length,
              frame_step=p.audio_frame_step,
              lower_edge_hertz=p.audio_lower_edge_hertz,
              upper_edge_hertz=p.audio_upper_edge_hertz,
              num_mel_bins=p.audio_num_mel_bins,
              apply_mask=True)
          if p.audio_add_delta_deltas:
            mel_fbanks = common_audio.add_delta_deltas(mel_fbanks)
          x = tf.reshape(mel_fbanks,
                         common_layers.shape_list(mel_fbanks)[:2] +
                         [num_mel_bins, num_channels])

          nonpadding_mask = 1. - common_attention.embedding_to_padding(x)
          num_of_nonpadding_elements = tf.reduce_sum(
              nonpadding_mask) * num_mel_bins * num_channels

          # This replaces CMVN estimation on data
          var_epsilon = 1e-09
          mean = tf.reduce_sum(
              x, axis=[1], keepdims=True) / num_of_nonpadding_elements
          variance = (num_of_nonpadding_elements * mean**2. -
                      2. * mean * tf.reduce_sum(x, axis=[1], keepdims=True) +
                      tf.reduce_sum(x**2, axis=[1], keepdims=True)
                     ) / num_of_nonpadding_elements
          x = (x - mean) * tf.rsqrt(variance + var_epsilon) * tf.expand_dims(
              nonpadding_mask, -1)
      else:
        x = inputs

      # The convention is that the models are flattened along the spatial,
      # dimensions, thus the speech preprocessor treats frequencies and
      # channels as image colors (last axis)
      x.set_shape([None, None, num_mel_bins, num_channels])

      # TODO(chorowski): how to specify bottom's hparams and avoid hardcoding?
      x = tf.pad(x, [[0, 0], [0, 8], [0, 0], [0, 0]])
      for _ in range(2):
        x = tf.layers.conv2d(
            x, 128, (3, 3), (2, 2), use_bias=False)
        x = common_layers.layer_norm(x)
        x = tf.nn.relu(x)

      xshape = common_layers.shape_list(x)
      # apply a conv that will remove all frequencies and at the same time
      # project the output into desired hidden_size
      x = tf.pad(x, [[0, 0], [0, 2], [0, 0], [0, 0]])
      x = tf.layers.conv2d(x, p.hidden_size, (3, xshape[2]), use_bias=False)

      assert common_layers.shape_list(x)[2] == 1
      x = common_layers.layer_norm(x)
      x = tf.nn.relu(x)
    return x


class VideoModality(modality.Modality):
  """Modality for videos, i.e., time-sequences of frames."""

  def bottom(self, x):
    common_video.gif_summary("inputs", x, max_outputs=1)
    x = common_layers.standardize_images(x)
    return x

  def targets_bottom(self, x):
    common_video.gif_summary("targets", x, max_outputs=1)
    x = common_layers.standardize_images(x)
    return x

  def top(self, body_output, targets):
    num_channels = self._model_hparams.problem.num_channels
    shape = common_layers.shape_list(body_output)
    reshape_shape = shape[:-1] + [num_channels, self.top_dimensionality]
    res = tf.reshape(body_output, reshape_shape)
    # Calculate argmax so as to have a summary with the produced images.
    x = tf.argmax(tf.reshape(res, [-1, self.top_dimensionality]), axis=-1)
    x = tf.reshape(x, shape[:-1] + [num_channels])
    common_video.gif_summary("results", x, max_outputs=1)
    return res

  def loss(self, top_out, targets):
    """Compute loss numerator and denominator for one shard of output."""
    logits = top_out
    logits = tf.reshape(logits, [-1] + common_layers.shape_list(logits)[2:])
    targets = tf.reshape(targets, [-1] + common_layers.shape_list(targets)[2:])
    cutoff = getattr(self._model_hparams, "video_modality_loss_cutoff", 0.01)
    return common_layers.padded_cross_entropy(
        logits,
        targets,
        self._model_hparams.label_smoothing,
        cutoff=cutoff,
        weights_fn=self.targets_weights_fn)


class VideoModalityBitwise(VideoModality):
  """Video Modality where bottom embeds pixels bitwise."""
  PIXEL_EMBEDDING_SIZE = 64

  def bottom(self, x):
    inputs = x
    with tf.variable_scope(self.name, reuse=tf.AUTO_REUSE):
      common_layers.summarize_video(inputs, "bottom")
      # Embed bitwise.
      assert self.top_dimensionality == 256
      embedded = discretization.int_to_bit_embed(inputs, 8,
                                                 self.PIXEL_EMBEDDING_SIZE)
      # Project.
      return tf.layers.dense(
          embedded,
          self._body_input_depth,
          name="merge_pixel_embedded_frames")

  def targets_bottom(self, x):  # pylint: disable=arguments-differ
    inputs = x
    with tf.variable_scope(self.name, reuse=tf.AUTO_REUSE):
      common_layers.summarize_video(inputs, "targets_bottom")
      # Embed bitwise.
      assert self.top_dimensionality == 256
      embedded = discretization.int_to_bit_embed(inputs, 8,
                                                 self.PIXEL_EMBEDDING_SIZE)
      # Transpose and project.
      transposed = common_layers.time_to_channels(embedded)
      return tf.layers.dense(
          transposed,
          self._body_input_depth,
          name="merge_pixel_embedded_frames")


class VideoModalityPixelNoise(VideoModality):
  """Video modality that introduces pixel noise on input during training."""

  def bottom(self, x):
    inputs = x
    if self._model_hparams.mode == tf.estimator.ModeKeys.TRAIN:
      background = tf.contrib.distributions.percentile(inputs, 50.,
                                                       axis=[0, 1, 2, 3])
      input_shape = common_layers.shape_list(inputs)
      input_size = tf.reduce_prod(input_shape[:-1])
      input_mask = tf.multinomial(
          tf.log([[self.input_noise, 1.-self.input_noise]]), input_size)
      input_mask = tf.reshape(tf.cast(input_mask, tf.int32),
                              input_shape[:-1]+[1])
      inputs = inputs * input_mask + background * (1 - input_mask)
    return super(VideoModalityPixelNoise, self).bottom(inputs)

  @property
  def input_noise(self):
    return getattr(self._model_hparams, "video_modality_input_noise", 0.25)


class VideoModalityL1(VideoModality):
  """Video modality that predicts a scalar per channel with an L1 loss."""

  def top(self, body_output, _):
    num_channels = self._model_hparams.problem.num_channels
    num_frames = self._model_hparams.video_num_target_frames
    with tf.variable_scope("rgb"):
      body_output_shape = common_layers.shape_list(body_output)
      res = tf.layers.dense(body_output, num_channels * num_frames, name="cast")
      res = tf.reshape(res, body_output_shape[:3] + [num_channels, num_frames])
      res = tf.transpose(res, [0, 4, 1, 2, 3])  # Move frames next to batch.
      if not tf.get_variable_scope().reuse:
        res_argmax = res[:, -1, :, :, :]
        tf.summary.image(
            "result",
            common_layers.tpu_safe_image_summary(res_argmax),
            max_outputs=1)
      return tf.expand_dims(res, axis=-1)  # Add an axis like in perplexity.

  @property
  def cutoff(self):
    return getattr(self._model_hparams, "video_modality_loss_cutoff", 0.2)

  def internal_loss(self, logits, targets):
    return tf.nn.relu(tf.abs(logits - targets) - self.cutoff)

  def loss(self, top_out, targets):
    """Compute loss numerator and denominator for one shard of output."""
    logits = top_out
    logits = tf.reshape(logits, [-1] + common_layers.shape_list(logits)[2:-1])
    targets = tf.reshape(targets, [-1] + common_layers.shape_list(targets)[2:])
    weights = self.targets_weights_fn(targets)
    # Shift targets by 0.5 so later just casting to int gives the prediction.
    # So for int targets, say 0 and 7, we actually train to predict 0.5 and 7.5.
    # Later (in merics or infer) this is cast to int anyway. Also, we have no
    # loss beyond self.cutoff = 0.2 as these are already correct predictions.
    targets = tf.to_float(targets) + 0.5
    loss = self.internal_loss(logits, targets)
    return tf.reduce_sum(loss * weights), tf.reduce_sum(weights)


class VideoModalityL2(VideoModalityL1):
  """Modality for videos with L2 loss."""

  def internal_loss(self, logits, targets):
    return tf.nn.relu((logits - targets)**2 - self.cutoff * self.cutoff)


class VideoModalityL2Raw(VideoModalityL2):
  """Modality with L2 loss and raw input (sequences of frames)."""

  def convert_rgb_to_real(self, prediction, targets):
    """Convert prediction and target from rgb to real."""
    prediction = tf.squeeze(prediction, axis=-1)
    prediction = common_layers.convert_rgb_to_real(prediction)
    targets = common_layers.convert_rgb_to_real(targets)
    return prediction, targets

  def bottom(self, x):
    common_video.gif_summary("inputs", x)
    return common_layers.convert_rgb_to_real(x)

  def targets_bottom(self, x):  # pylint: disable=arguments-differ
    common_video.gif_summary("targets_bottom", x)
    return common_layers.convert_rgb_to_real(x)

  def top(self, body_output, _):
    frames = body_output
    if isinstance(body_output, list):
      frames = tf.stack(body_output, axis=1)
    rgb_frames = common_layers.convert_real_to_rgb(frames)
    common_video.gif_summary("body_output", rgb_frames)
    return tf.expand_dims(rgb_frames, axis=-1)

  def loss(self, top_out, targets):
    prediction, groundtruth = self.convert_rgb_to_real(top_out, targets)
    loss = tf.losses.mean_squared_error(prediction, groundtruth)
    return loss, tf.constant(1.0)


class VideoModalityL1Raw(VideoModalityL2Raw):
  """Modality with L1 loss and raw input (sequences of frames)."""

  def loss(self, top_out, targets):
    prediction, groundtruth = self.convert_rgb_to_real(top_out, targets)
    loss = tf.losses.absolute_difference(prediction, groundtruth)
    return loss, tf.constant(1.0)


class ClassLabelModality(modality.Modality):
  """Used for label data."""

  @property
  def name(self):
    return "class_label_modality_%d_%d" % (self._vocab_size,
                                           self._body_input_depth)

  def bottom(self, x):
    with tf.variable_scope(self.name):
      return common_layers.embedding(
          x,
          self._vocab_size,
          self._body_input_depth,
          multiplier=self._body_input_depth**0.5 if
          self._model_hparams.multiply_embedding_mode == "sqrt_depth" else 1.0)

  def targets_bottom(self, x):
    with tf.variable_scope(self.name):
      return tf.zeros(
          [common_layers.shape_list(x)[0], 1, 1, self._body_input_depth])

  def top(self, body_output, _):
    """Transform inputs from model space to target space.

    Average over inner dims and a linear layer to logits.

    Args:
      body_output: A Tensor with shape [batch, ?, ?, body_output_size].

    Returns:
      a Tensors, each with shape [batch_size, ?, ?, vocab_size]
    """
    with tf.variable_scope(self.name):
      x = body_output
      x = tf.reduce_mean(x, axis=[1, 2], keepdims=True)
      res = tf.layers.dense(x, self._vocab_size)
      return tf.expand_dims(res, 3)


class MultiLabelModality(ClassLabelModality):
  """Used for multi label task."""

  @property
  def targets_weights_fn(self):
    """Target weight function for multi label, defaults to nonzero labels."""
    return common_layers.weights_nonzero

  def loss(self, top_out, targets):
    """Average loss over the labels."""
    logits = top_out
    num_labels = tf.shape(targets)[1]
    logits = tf.tile(logits, [1, num_labels, 1, 1, 1])

    xent, weights = common_layers.padded_cross_entropy(
        logits,
        targets,
        self._model_hparams.label_smoothing,
        weights_fn=self.targets_weights_fn,
        reduce_sum=False,
    )
    xent = tf.squeeze(xent, [2, 3])
    weights = tf.squeeze(weights, [2, 3])
    # average loss over all labels
    loss = tf.reduce_sum(xent, axis=1)
    weights = tf.reduce_sum(weights, axis=1)
    loss /= (weights + 1e-8)
    weights = tf.to_float(tf.greater(weights, 0.))

    return tf.reduce_sum(loss*weights), tf.reduce_sum(weights)


class OneHotClassLabelModality(ClassLabelModality):
  """Used for one-hot encoded class labels."""

  def loss(self, top_out, targets):
    """Apply softmax cross-entropy between outputs and targets.

    Args:
      top_out: logits Tensor with shape [batch, ?, ?, num_classes]
      targets: one-hot encoding Tensor with shape [batch, ?, ?, num_classes]
    Returns:
      loss_scale (cross-entropy), loss_denom
    """
    loss_scale = tf.losses.softmax_cross_entropy(
        onehot_labels=targets, logits=top_out)
    weights = self.targets_weights_fn(targets)
    loss_denom = tf.reduce_sum(weights)
    return loss_scale, loss_denom


class IdentityModality(modality.Modality):
  """Does nothing."""

  def bottom(self, x):
    return tf.to_float(x)

  def top(self, body_output, _):
    return body_output


class GenericL2LossModality(IdentityModality):
  """Generic modality with L2 as Loss."""

  def targets_bottom(self, x):
    return tf.to_float(x)

  def loss(self, body_output, targets):
    loss = tf.square(body_output - tf.to_float(targets))
    return tf.reduce_mean(loss), tf.constant(1.0)


class RealModality(modality.Modality):
  """Base class for real (i.e. float) vectors.

  * Bottom is a linear projection layer to hparams.hidden_size.
  * Top is a linear projection layer to vocab_size.
  """

  @property
  def top_is_pointwise(self):
    return True

  def bottom(self, x):
    with tf.variable_scope("real"):
      return tf.layers.dense(
          tf.to_float(x), self._body_input_depth, name="bottom")

  def top(self, body_output, _):
    with tf.variable_scope("real"):
      return tf.layers.dense(body_output, self._vocab_size, name="top")

  def loss(self, top_out, targets):
    raise NotImplementedError()


class RealL2LossModality(RealModality):
  """Modality for real (i.e. float) vectors with L2 (Gaussian) loss."""

  def loss(self, top_out, targets):
    predictions = top_out
    if (len(common_layers.shape_list(top_out)) != len(
        common_layers.shape_list(targets))):
      predictions = tf.squeeze(top_out, axis=[-1])
    with tf.name_scope("l2"):
      weights = self.targets_weights_fn(targets)
      l2 = tf.pow(predictions - targets, 2)
      return tf.reduce_sum(l2 * weights), tf.reduce_sum(weights)


class RealLogPoissonLossModality(RealModality):
  """Modality for real (i.e. float) vectors with log Poisson regression loss."""

  def loss(self, top_out, targets):
    predictions = top_out
    if (len(common_layers.shape_list(top_out)) != len(
        common_layers.shape_list(targets))):
      predictions = tf.squeeze(top_out, axis=[-1])
    with tf.name_scope("log_possion"):
      weights = self.targets_weights_fn(targets)
      lp_loss = tf.nn.log_poisson_loss(targets, predictions)
      return tf.reduce_sum(lp_loss * weights), tf.reduce_sum(weights)


class IdentitySymbolModality(SymbolModality):
  """Symbol modality with identity top and bottom transformations.

  Uses the weights_fn from SymbolModality so that loss/metrics ignore padding.
  """

  def bottom(self, x):
    return tf.to_float(x)

  def top(self, body_output, _):
    return body_output

  def targets_bottom(self, x):
    """SymbolModality overrides targets_bottom, so need to override here too."""
    return self.bottom(x)

  @property
  def top_is_pointwise(self):
    # pointwise mode manipulates body output, not logits, so it fails here.
    return False


class SigmoidClassLabelModality(ClassLabelModality):
  """Sigmoid cross-entropy for independent class labels."""

  @property
  def name(self):
    return "sigmoid_class_symbol_modality_%d_%d" % (self._vocab_size,
                                                    self._body_input_depth)

  def loss(self, top_out, targets):
    # Expect inputs of size [batch-size, timesteps, 1, num-classes], where the
    # last dimension of num-classes represents logits for binary labels
    loss_scale = tf.losses.sigmoid_cross_entropy(
        multi_class_labels=targets, logits=top_out)
    # Weigh all classes equally
    weights = self.targets_weights_fn(targets)
    loss_denom = tf.reduce_sum(weights)
    return loss_scale, loss_denom


class SigmoidMaxPoolingClassLabelModality(ClassLabelModality):
  """Sigmoid cross-entropy applied on max-pooling over timesteps."""

  @property
  def name(self):
    return "sigmoid_max_pooling_class_symbol_modality_%d_%d" % (
        self._vocab_size, self._body_input_depth)

  def top(self, body_output, _):
    """Transform inputs from model space to target space.
    
    Average over inner dims and a linear layer to logits.
    
    Args:
      body_output: A Tensor with shape [batch, timesteps, 1, body_output_size].
    
    Returns:
      a Tensors, each with shape [batch_size, 1, 1, vocab_size]
    """
    with tf.variable_scope(self.name):
      x = body_output
      x = tf.reduce_max(x, axis=1, keepdims=True)
      return tf.layers.dense(x, self._vocab_size)

  def loss(self, top_out, targets):
    # Expect inputs of size [batch-size, 1, 1, num-classes], where the
    # last dimension of num-classes represents logits for binary labels
    loss_scale = tf.losses.sigmoid_cross_entropy(
        multi_class_labels=targets, logits=top_out)
    # Weigh all classes equally
    weights = self.targets_weights_fn(targets)
    loss_denom = tf.reduce_sum(weights)
    return loss_scale, loss_denom


class SoftmaxMaxPoolingClassLabelModality(OneHotClassLabelModality):
  """Softmax cross-entropy applied on max-pooling over timesteps."""

  @property
  def name(self):
    return "softmax_max_pooling_onehot_class_label_modality_%d_%d" % (
        self._vocab_size, self._body_input_depth)

  def top(self, body_output, _):
    with tf.variable_scope(self.name):
      x = body_output
      x = tf.reduce_max(x, axis=1, keepdims=True)
      return tf.layers.dense(x, self._vocab_size)


class SoftmaxAveragePoolingClassLabelModality(OneHotClassLabelModality):
  """Softmax cross-entropy applied on average-pooling over timesteps."""

  @property
  def name(self):
    return "softmax_average_pooling_onehot_class_label_modality_%d_%d" % (
        self._vocab_size, self._body_input_depth)

  def top(self, body_output, _):
    with tf.variable_scope(self.name):
      x = body_output
      x = tf.reduce_mean(x, axis=1, keepdims=True)
      return tf.layers.dense(x, self._vocab_size)


class SoftmaxLastTimestepClassLabelModality(OneHotClassLabelModality):
  """Softmax cross-entropy applied on last-timestep encoding."""

  @property
  def name(self):
    return "softmax_last_timestep_onehot_class_label_modality_%d_%d" % (
        self._vocab_size, self._body_input_depth)

  def top(self, body_output, _):
    with tf.variable_scope(self.name):
      x = body_output
      x = tf.expand_dims(x[:, -1], 1)  # Pick the last timestep
      return tf.layers.dense(x, self._vocab_size)


def create_modality(modality_spec, model_hparams):
  """Creates modality.

  Args:
    modality_spec: tuple ("modality_type:modality_name", vocab_size).
    model_hparams: tf.contrib.training.HParams.

  Returns:
    Modality.

  Raises:
    LookupError: if modality_type is not recognized. See registry.Modalities for
      accepted types.
  """
  modality_full_name, vocab_size = modality_spec
  modality_type, modality_name = parse_modality_name(modality_full_name)

  if modality_type == registry.Modalities.SYMBOL:
    modality_collection = {
        "default": SymbolModality,
        "identity": IdentitySymbolModality,
        "weights_all": SymbolModalityWeightsAll,
        "one_hot": SymbolModalityOneHot,
        "ctc": CTCSymbolModality,
    }
  elif modality_type == registry.Modalities.IMAGE:
    modality_collection = {
        "default": ImageModality,
        "identity": IdentityModality,
        "image_channel_compress": ImageChannelCompressModality,
        "image_channel_bottom_identity": ImageChannelBottomIdentityModality,
        "channel_embeddings_bottom": ImageChannelEmbeddingsBottom,
    }
  elif modality_type == registry.Modalities.AUDIO:
    modality_collection = {
        "default": SpeechRecognitionModality,
        "identity": IdentityModality,
        "spectral": AudioSpectralModality,
        "speech": SpeechRecognitionModality,
    }
  elif modality_type == registry.Modalities.VIDEO:
    modality_collection = {
        "default": VideoModality,
        "identity": IdentityModality,
        "bitwise": VideoModalityBitwise,
        "pixel_noise": VideoModalityPixelNoise,
        "l1": VideoModalityL1,
        "l2": VideoModalityL2,
        "l2raw": VideoModalityL2Raw,
        "l1raw": VideoModalityL1Raw,
    }
  elif modality_type == registry.Modalities.CLASS_LABEL:
    modality_collection = {
        "default": ClassLabelModality,
        "identity": IdentityModality,
        "multi_label": MultiLabelModality,
        "onehot": OneHotClassLabelModality,
        "sigmoid": SigmoidClassLabelModality,
        "sigmoid_max_pooling": SigmoidMaxPoolingClassLabelModality,
        "onehot_softmax_max_pooling": SoftmaxMaxPoolingClassLabelModality,
        "onehot_softmax_average_pooling":
            SoftmaxAveragePoolingClassLabelModality,
        "onehot_softmax_last_timestep": SoftmaxLastTimestepClassLabelModality,
    }
  elif modality_type == registry.Modalities.GENERIC:
    modality_collection = {
        "default": IdentityModality,
        "l2_loss": GenericL2LossModality,
    }
  elif modality_type == registry.Modalities.REAL:
    modality_collection = {
        "default": RealL2LossModality,
        "identity": IdentityModality,
        "l2_loss": RealL2LossModality,
        "log_poisson_loss": RealLogPoissonLossModality,
    }
  else:
    modality_types = ("symbol", "image", "audio", "video", "class_label",
                      "generic", "real")
    raise LookupError("Modality type %s not recognized. Options are: %s" %
                      (modality_type, list(modality_types)))

  return modality_collection[modality_name](model_hparams, vocab_size)


def parse_modality_name(name):
  name_parts = name.split(":")
  if len(name_parts) < 2:
    name_parts.append("default")
  modality_type, modality_name = name_parts
  return modality_type, modality_name<|MERGE_RESOLUTION|>--- conflicted
+++ resolved
@@ -29,11 +29,6 @@
 
 import tensorflow as tf
 
-<<<<<<< HEAD
-@registry.register_symbol_modality("default")
-=======
-
->>>>>>> be789121
 class SymbolModality(modality.Modality):
   """Modality for sets of discrete symbols.
 
