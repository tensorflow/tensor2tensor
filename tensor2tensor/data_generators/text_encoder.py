--- conflicted
+++ resolved
@@ -115,7 +115,7 @@
     """
     return [int(w) + self._num_reserved_ids for w in s.split()]
 
-  def decode(self, ids):
+  def decode(self, ids, strip_extraneous=False):
     """Transform a sequence of int ids into a human-readable string.
 
     EOS is not expected in ids.
@@ -126,11 +126,8 @@
     Returns:
       s: human-readable string.
     """
-<<<<<<< HEAD
-=======
     if strip_extraneous:
       ids = strip_ids(ids, list(range(self._num_reserved_ids or 0)))
->>>>>>> 8bb87489
     return " ".join(self.decode_list(ids))
 
   def decode_list(self, ids):
@@ -171,13 +168,9 @@
     # Python3: explicitly convert to UTF-8
     return [c + numres for c in s.encode("utf-8")]
 
-<<<<<<< HEAD
-  def decode(self, ids):
-=======
   def decode(self, ids, strip_extraneous=False):
     if strip_extraneous:
       ids = strip_ids(ids, list(range(self._num_reserved_ids or 0)))
->>>>>>> 8bb87489
     numres = self._num_reserved_ids
     decoded_ids = []
     int2byte = six.int2byte
@@ -522,7 +515,7 @@
     """
     return self._tokens_to_subtoken_ids([native_to_unicode(token_text)])
 
-  def decode(self, ids):
+  def decode(self, ids, strip_extraneous=False):
     """Converts a sequence of subtoken ids to a native string.
 
     Args:
@@ -530,11 +523,8 @@
     Returns:
       a native string
     """
-<<<<<<< HEAD
-=======
     if strip_extraneous:
       ids = strip_ids(ids, list(range(self._num_reserved_ids or 0)))
->>>>>>> 8bb87489
     return unicode_to_native(
         tokenizer.decode(self._subtoken_ids_to_tokens(ids)))
 
