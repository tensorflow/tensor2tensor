# coding=utf-8
# Copyright 2018 The Tensor2Tensor Authors.
#
# Licensed under the Apache License, Version 2.0 (the "License");
# you may not use this file except in compliance with the License.
# You may obtain a copy of the License at
#
#     http://www.apache.org/licenses/LICENSE-2.0
#
# Unless required by applicable law or agreed to in writing, software
# distributed under the License is distributed on an "AS IS" BASIS,
# WITHOUT WARRANTIES OR CONDITIONS OF ANY KIND, either express or implied.
# See the License for the specific language governing permissions and
# limitations under the License.
"""Utilities for data generators."""

from __future__ import absolute_import
from __future__ import division
from __future__ import print_function

import gzip
import os
import random
import stat
import tarfile
import tempfile
import requests
import six
from six.moves import range  # pylint: disable=redefined-builtin
# Imports urllib on Python2, urllib.request on Python3
import six.moves.urllib_request as urllib

from tensor2tensor.data_generators import text_encoder

import tensorflow as tf

UNSHUFFLED_SUFFIX = "-unshuffled"


def to_example(dictionary):
  """Helper: build tf.Example from (string -> int/float/str list) dictionary."""
  features = {}
  for (k, v) in six.iteritems(dictionary):
    if not v:
      raise ValueError("Empty generated field: %s" % str((k, v)))
    if isinstance(v[0], six.integer_types):
      features[k] = tf.train.Feature(int64_list=tf.train.Int64List(value=v))
    elif isinstance(v[0], float):
      features[k] = tf.train.Feature(float_list=tf.train.FloatList(value=v))
    elif isinstance(v[0], six.string_types):
      if not six.PY2:  # Convert in python 3.
        v = [bytes(x, "utf-8") for x in v]
      features[k] = tf.train.Feature(bytes_list=tf.train.BytesList(value=v))
    elif isinstance(v[0], bytes):
      features[k] = tf.train.Feature(bytes_list=tf.train.BytesList(value=v))
    else:
      raise ValueError("Value for %s is not a recognized type; v: %s type: %s" %
                       (k, str(v[0]), str(type(v[0]))))
  return tf.train.Example(features=tf.train.Features(feature=features))


def generate_files_distributed(generator,
                               output_name,
                               output_dir,
                               num_shards=1,
                               max_cases=None,
                               task_id=0):
  """generate_files but with a single writer writing to shard task_id."""
  assert task_id < num_shards
  output_filename = sharded_name(output_name, task_id, num_shards)
  output_file = os.path.join(output_dir, output_filename)
  tf.logging.info("Writing to file %s", output_file)
  writer = tf.python_io.TFRecordWriter(output_file)

  counter = 0
  for case in generator:
    if counter % 100000 == 0:
      tf.logging.info("Generating case %d for %s." % (counter, output_name))
    counter += 1
    if max_cases and counter > max_cases:
      break
    example = to_example(case)
    writer.write(example.SerializeToString())

  writer.close()
  return output_file


def _data_filenames(output_name, output_dir, num_shards):
  return [
      os.path.join(output_dir, fname)
      for fname in shard_filepath(output_name, num_shards)
  ]


def train_data_filenames(problem, output_dir, num_shards):
  return _data_filenames(problem + "-train", output_dir, num_shards)


def dev_data_filenames(problem, output_dir, num_shards):
  return _data_filenames(problem + "-dev", output_dir, num_shards)


def test_data_filenames(problem, output_dir, num_shards):
  return _data_filenames(problem + "-test", output_dir, num_shards)


def combined_data_filenames(problem, output_dir, num_training_shards):
  return (train_data_filenames(problem, output_dir, num_training_shards) +
          dev_data_filenames(problem, output_dir, 1) + test_data_filenames(
              problem, output_dir, 1))


def sharded_name(base_name, shard, total_shards):
  return "%s-%.5d-of-%.5d" % (base_name, shard, total_shards)


def shard_filepath(fname, num_shards):
  return [
      sharded_name(fname, shard, num_shards) for shard in range(num_shards)
  ]


def outputs_exist(filenames):
  for out_fname in filenames:
    out_fname = out_fname.replace(UNSHUFFLED_SUFFIX, "")
    if tf.gfile.Exists(out_fname):
      return out_fname

<<<<<<< HEAD
# Fathom
def generate_files(generator, output_filenames, max_cases=None, check_existing_files=True):
=======

def generate_files(generator, output_filenames,
                   max_cases=None, cycle_every_n=1):
>>>>>>> e7d5e6c1
  """Generate cases from a generator and save as TFRecord files.

  Generated cases are transformed to tf.Example protos and saved as TFRecords
  in sharded files named output_dir/output_name-00..N-of-00..M=num_shards.

  Args:
    generator: a generator yielding (string -> int/float/str list) dictionaries.
    output_filenames: List of output file paths.
    max_cases: maximum number of cases to get from the generator;
      if None (default), we use the generator until StopIteration is raised.
    cycle_every_n: how many cases from the generator to take before
      switching to the next shard; by default set to 1, switch every case.
  """
<<<<<<< HEAD
  # Fathom
  if outputs_exist(output_filenames) and check_existing_files:
    tf.logging.info("Skipping generator because outputs files exist")
=======
  if outputs_exist(output_filenames):
    tf.logging.info("Skipping generator because outputs files exists at {}"
                    .format(output_filenames))
>>>>>>> e7d5e6c1
    return
  tmp_filenames = [fname + ".incomplete" for fname in output_filenames]
  num_shards = len(output_filenames)
  writers = [tf.python_io.TFRecordWriter(fname) for fname in tmp_filenames]
  counter, shard = 0, 0
  for case in generator:
    if case is None:
      continue
    if counter % 100000 == 0:
      tf.logging.info("Generating case %d." % counter)
    counter += 1
    if max_cases and counter > max_cases:
      break
    example = to_example(case)
    writers[shard].write(example.SerializeToString())
    if counter % cycle_every_n == 0:
      shard = (shard + 1) % num_shards

  for writer in writers:
    writer.close()

  for tmp_name, final_name in zip(tmp_filenames, output_filenames):
    tf.gfile.Rename(tmp_name, final_name, overwrite=True)

  tf.logging.info("Generated %s Examples", counter)


def download_report_hook(count, block_size, total_size):
  """Report hook for download progress.

  Args:
    count: current block number
    block_size: block size
    total_size: total size
  """
  percent = int(count * block_size * 100 / total_size)
  print("\r%d%%" % percent + " completed", end="\r")


def maybe_download(directory, filename, uri):
  """Download filename from uri unless it's already in directory.

  Copies a remote file to local if that local file does not already exist.  If
  the local file pre-exists this function call, it does not check that the local
  file is a copy of the remote.

  Remote filenames can be filepaths, any URI readable by tensorflow.gfile, or a
  URL.

  Args:
    directory: path to the directory that will be used.
    filename: name of the file to download to (do nothing if it already exists).
    uri: URI to copy (or download) from.

  Returns:
    The path to the downloaded file.
  """
  tf.gfile.MakeDirs(directory)
  filepath = os.path.join(directory, filename)
  if tf.gfile.Exists(filepath):
    tf.logging.info("Not downloading, file already found: %s" % filepath)
    return filepath

  tf.logging.info("Downloading %s to %s" % (uri, filepath))
  try:
    tf.gfile.Copy(uri, filepath)
  except tf.errors.UnimplementedError:
    if uri.startswith("http"):
      inprogress_filepath = filepath + ".incomplete"
      inprogress_filepath, _ = urllib.urlretrieve(
          uri, inprogress_filepath, reporthook=download_report_hook)
      # Print newline to clear the carriage return from the download progress
      print()
      tf.gfile.Rename(inprogress_filepath, filepath)
    else:
      raise ValueError("Unrecognized URI: " + filepath)
  statinfo = os.stat(filepath)
  tf.logging.info("Successfully downloaded %s, %s bytes." %
                  (filename, statinfo.st_size))
  return filepath


def maybe_download_from_drive(directory, filename, url):
  """Download filename from Google drive unless it's already in directory.

  Args:
    directory: path to the directory that will be used.
    filename: name of the file to download to (do nothing if it already exists).
    url: URL to download from.

  Returns:
    The path to the downloaded file.
  """
  if not tf.gfile.Exists(directory):
    tf.logging.info("Creating directory %s" % directory)
    tf.gfile.MakeDirs(directory)
  filepath = os.path.join(directory, filename)
  confirm_token = None
  if tf.gfile.Exists(filepath):
    tf.logging.info("Not downloading, file already found: %s" % filepath)
    return filepath

  # Since the file is big, drive will scan it for virus and take it to a
  # warning page. We find the confirm token on this page and append it to the
  # URL to start the download process.
  confirm_token = None
  session = requests.Session()
  response = session.get(url, stream=True)
  for k, v in response.cookies.items():
    if k.startswith("download_warning"):
      confirm_token = v

  if confirm_token:
    url = url + "&confirm=" + confirm_token
  tf.logging.info("Downloading %s to %s" % (url, filepath))

  response = session.get(url, stream=True)
  # Now begin the download.
  chunk_size = 16 * 1024
  with open(filepath, "wb") as f:
    for chunk in response.iter_content(chunk_size):
      if chunk:
        f.write(chunk)

  # Print newline to clear the carriage return from the download progress
  print()
  statinfo = os.stat(filepath)
  tf.logging.info("Successfully downloaded %s, %s bytes." % (filename,
                                                             statinfo.st_size))
  return filepath


def gunzip_file(gz_path, new_path):
  """Unzips from gz_path into new_path.

  Args:
    gz_path: path to the zipped file.
    new_path: path to where the file will be unzipped.
  """
  if tf.gfile.Exists(new_path):
    tf.logging.info("File %s already exists, skipping unpacking" % new_path)
    return
  tf.logging.info("Unpacking %s to %s" % (gz_path, new_path))
  # We may be unpacking into a newly created directory, add write mode.
  mode = stat.S_IRWXU or stat.S_IXGRP or stat.S_IRGRP or stat.S_IROTH
  os.chmod(os.path.dirname(new_path), mode)
  with gzip.open(gz_path, "rb") as gz_file:
    with tf.gfile.GFile(new_path, mode="wb") as new_file:
      for line in gz_file:
        new_file.write(line)


def get_or_generate_vocab_inner(data_dir, vocab_filename, vocab_size,
                                generator, max_subtoken_length=None,
                                reserved_tokens=None):
  """Inner implementation for vocab generators.

  Args:
    data_dir: The base directory where data and vocab files are stored. If None,
      then do not save the vocab even if it doesn't exist.
    vocab_filename: relative filename where vocab file is stored
    vocab_size: target size of the vocabulary constructed by SubwordTextEncoder
    generator: a generator that produces tokens from the vocabulary
    max_subtoken_length: an optional integer.  Set this to a finite value to
      avoid quadratic costs during vocab building.
    reserved_tokens: List of reserved tokens. `text_encoder.RESERVED_TOKENS`
      should be a prefix of `reserved_tokens`. If `None`, defaults to
      `RESERVED_TOKENS`.

  Returns:
    A SubwordTextEncoder vocabulary object.
  """
  if data_dir and vocab_filename:
    vocab_filepath = os.path.join(data_dir, vocab_filename)
    if tf.gfile.Exists(vocab_filepath):
      tf.logging.info("Found vocab file: %s", vocab_filepath)
      return text_encoder.SubwordTextEncoder(vocab_filepath)
  else:
    vocab_filepath = None

  tf.logging.info("Generating vocab file: %s", vocab_filepath)
  vocab = text_encoder.SubwordTextEncoder.build_from_generator(
      generator, vocab_size, max_subtoken_length=max_subtoken_length,
      reserved_tokens=reserved_tokens)

  if vocab_filepath:
    tf.gfile.MakeDirs(data_dir)
    vocab.store_to_file(vocab_filepath)

  return vocab


def get_or_generate_vocab(data_dir, tmp_dir, vocab_filename, vocab_size,
                          sources, file_byte_budget=1e6):
  """Generate a vocabulary from the datasets in sources."""

  vocab_generator = generate_lines_for_vocab(tmp_dir, sources, file_byte_budget)
  return get_or_generate_vocab_inner(data_dir, vocab_filename, vocab_size,
                                     vocab_generator)


def generate_lines_for_vocab(tmp_dir, sources, file_byte_budget=1e6):
  """Generate lines for vocabulary generation."""
  tf.logging.info("Generating vocab from: %s", str(sources))
  for source in sources:
    url = source[0]
    filename = os.path.basename(url)
    compressed_file = maybe_download(tmp_dir, filename, url)

    for lang_file in source[1]:
      tf.logging.info("Reading file: %s" % lang_file)
      filepath = os.path.join(tmp_dir, lang_file)

      # Extract from tar if needed.
      if not tf.gfile.Exists(filepath):
        read_type = "r:gz" if filename.endswith("tgz") else "r"
        with tarfile.open(compressed_file, read_type) as corpus_tar:
          corpus_tar.extractall(tmp_dir)

      # For some datasets a second extraction is necessary.
      if lang_file.endswith(".gz"):
        new_filepath = os.path.join(tmp_dir, lang_file[:-3])
        if tf.gfile.Exists(new_filepath):
          tf.logging.info(
              "Subdirectory %s already exists, skipping unpacking" % filepath)
        else:
          tf.logging.info("Unpacking subdirectory %s" % filepath)
          gunzip_file(filepath, new_filepath)
        filepath = new_filepath

      with tf.gfile.GFile(filepath, mode="r") as source_file:
        file_byte_budget_ = file_byte_budget
        counter = 0
        countermax = int(source_file.size() / file_byte_budget_ / 2)
        for line in source_file:
          if counter < countermax:
            counter += 1
          else:
            if file_byte_budget_ <= 0:
              break
            line = line.strip()
            file_byte_budget_ -= len(line)
            counter = 0
            yield line


def get_or_generate_tabbed_vocab(data_dir, tmp_dir, source_filename,
                                 index, vocab_filename, vocab_size):
  r"""Generate a vocabulary from a tabbed source file.

  The source is a file of source, target pairs, where each line contains
  a source string and a target string, separated by a tab ('\t') character.
  The index parameter specifies 0 for the source or 1 for the target.

  Args:
    data_dir: path to the data directory.
    tmp_dir: path to the temporary directory.
    source_filename: the name of the tab-separated source file.
    index: index.
    vocab_filename: the name of the vocabulary file.
    vocab_size: vocabulary size.

  Returns:
    The vocabulary.
  """
  def generate():
    filepath = os.path.join(tmp_dir, source_filename)
    tf.logging.info("Generating vocab from %s", filepath)
    with tf.gfile.GFile(filepath, mode="r") as source_file:
      for line in source_file:
        line = line.strip()
        if line and "\t" in line:
          parts = line.split("\t", 1)
          part = parts[index].strip()
          yield part

  return get_or_generate_vocab_inner(data_dir, vocab_filename, vocab_size,
                                     generate())


def get_or_generate_txt_vocab(data_dir, vocab_filename, vocab_size,
                              filepatterns):
  """Generate a vocabulary from txt files with example-per-line."""
  if isinstance(filepatterns, str):
    filepatterns = [filepatterns]

  def generate():
    tf.logging.info("Generating vocab from %s", filepatterns)
    for filepattern in filepatterns:
      for filename in tf.gfile.Glob(filepattern):
        with tf.gfile.GFile(filename, mode="r") as source_file:
          for line in source_file:
            yield line.strip()

  return get_or_generate_vocab_inner(data_dir, vocab_filename, vocab_size,
                                     generate())


def read_records(filename):
  reader = tf.python_io.tf_record_iterator(filename)
  records = []
  for record in reader:
    records.append(record)
    if len(records) % 100000 == 0:
      tf.logging.info("read: %d", len(records))
  return records


def write_records(records, out_filename):
  writer = tf.python_io.TFRecordWriter(out_filename)
  for count, record in enumerate(records):
    writer.write(record)
    if count > 0 and count % 100000 == 0:
      tf.logging.info("write: %d", count)
  writer.close()


def generate_dataset_and_shuffle(train_gen,
                                 train_paths,
                                 dev_gen,
                                 dev_paths,
                                 shuffle=True):
  generate_files(train_gen, train_paths)
  generate_files(dev_gen, dev_paths)
  if shuffle:
    shuffle_dataset(train_paths + dev_paths)


def _shuffle_single(fname):
  records = read_records(fname)
  random.shuffle(records)
  out_fname = fname.replace(UNSHUFFLED_SUFFIX, "")
  write_records(records, out_fname)
  tf.gfile.Remove(fname)


def shuffle_dataset(filenames):
  """Shuffles the dataset."""
  if outputs_exist(filenames):
    tf.logging.info("Skipping shuffle because output files exist")
    return
  tf.logging.info("Shuffling data...")
  for filename in filenames:
    _shuffle_single(filename)
  tf.logging.info("Data shuffled.")


class SequencePacker(object):
  """Helper for constructing a packed example of sequence examples.

  See comments to pack_examples()
  """

  def __init__(self, first_sequence, spacing=2):
    self._spacing = spacing
    self._ids = first_sequence[:]
    self._segmentation = [1] * len(first_sequence)
    self._position = list(range(len(first_sequence)))

  def add(self, ids):
    padding = [0] * self._spacing
    self._ids.extend(padding + ids)
    next_segment_num = self._segmentation[-1] + 1 if self._segmentation else 1
    self._segmentation.extend(padding + [next_segment_num] * len(ids))
    self._position.extend(padding + list(range(len(ids))))

  def can_fit(self, ids, packed_length):
    return len(self._ids) + self._spacing + len(ids) <= packed_length

  def to_dict(self):
    return {"inputs": [0],
            "targets": self._ids,
            "targets_segmentation": self._segmentation,
            "targets_position": self._position}


class SequencePairPacker(object):
  """Helper for packing sequence-to-sequence examples into bigger examples.

  See comments to pack_examples()
  """

  def __init__(self, first_sequence_pair, spacing=2):
    self._inputs = SequencePacker(first_sequence_pair[0], spacing)
    self._targets = SequencePacker(first_sequence_pair[1], spacing)

  def add(self, pair):
    self._inputs.add(pair[0])
    self._targets.add(pair[1])

  def can_fit(self, pair, packed_length):
    return (self._inputs.can_fit(pair[0], packed_length) and
            self._targets.can_fit(pair[1], packed_length))

  def to_dict(self):
    ret = self._targets.to_dict()
    inputs_dict = self._inputs.to_dict()
    ret["inputs"] = inputs_dict["targets"]
    ret["inputs_segmentation"] = inputs_dict["targets_segmentation"]
    ret["inputs_position"] = inputs_dict["targets_position"]
    return ret


def pack_examples(examples,
                  has_inputs,
                  packed_length=256,
                  spacing=2,
                  queue_size=10,
                  chop_long_sequences=False):
  """Pack examples into longer examples.

  If has_inputs=False, we are packing single-sequence examples with
  targets only and no inputs.

  In this case, we concatenate the targets from several examples to form
  each new example.  We insert a number of zeros for spacing between the
  original sequences.  This is to help the sequences stay separate
  under convolutions.  If chop_long_sequences is set, then any input sequence
  longer than packed_length gets chopped up into multiple examples.  Otherwise,
  long sequences are emitted as singletons.

  If has_inputs=True, then we are packing sequence-to-sequence
  examples.  We combine several examples by concatenating the inputs
  (as above) and concatenating the targets (as above).  Chopping of
  long sequences is not supported.

  The packed examples are represented as dictionaries containing:
    "inputs", "targets": the packed sequences described above
    "inputs_segmentation", "targets_segmentation":
       Sequences aligned with "inputs", "targets" specifying to which original
       sequence each position belongs.  Numbering starts from 1, and 0 is used
       for spacing.  This information is useful for preventing attention across
       segments.
       e.g. [1 1 1 1 1 1 0 0 2 2 2 0 0 3 3 3 3 3 0 0 4 4 4]
     "inputs_position", "targets_position":
       Sequences aligned with "inputs", "targets" specifying position within
       the original sequence.  This is useful for positional encodings.
       e.g. [0 1 2 3 4 5 0 0 0 1 2 0 0 0 1 2 3 4 0 0 0 1 2]

  Args:
    examples: a generator returning feature dictionaries.
    has_inputs: a boolean
    packed_length: an integer
    spacing: an integer
    queue_size: an integer
    chop_long_sequences: a boolean

  Yields:
    feature dictionaries.
  """
  packer = SequencePairPacker if has_inputs else SequencePacker
  combined = []
  for example in examples:
    x = ((example["inputs"], example["targets"])
         if has_inputs else example["targets"])
    if chop_long_sequences and len(x) > packed_length:
      assert not has_inputs
      num_fragments = len(x) // packed_length
      for i in range(num_fragments):
        yield packer(
            x[packed_length * i:packed_length * (i + 1)], spacing).to_dict()
      x = x[packed_length * num_fragments:]
    added = False
    for c in combined:
      if c.can_fit(x, packed_length):
        c.add(x)
        added = True
        break
    if not added:
      if len(combined) == queue_size:
        yield combined[0].to_dict()
        combined = combined[1:]
      combined.append(packer(x, spacing))
  for c in combined:
    yield c.to_dict()


def make_tmp_dir(suffix="", prefix="tmp", dir=None):  # pylint: disable=redefined-builtin
  """Make a temporary directory."""
  if dir is None:
    return tempfile.mkdtemp(suffix, prefix, dir)
  else:
    while True:
      rand_term = random.randint(1, 9999)
      tmp_dir = os.path.join(dir, "%s%d%s" % (prefix, rand_term, suffix))
      if tf.gfile.Exists(tmp_dir):
        continue
      tf.gfile.MakeDirs(tmp_dir)
      break
    return tmp_dir


def tfrecord_iterator_for_problem(problem, data_dir,
                                  dataset_split=tf.estimator.ModeKeys.TRAIN):
  """Iterate over the records on disk for the Problem."""
  filenames = tf.gfile.Glob(problem.filepattern(data_dir, mode=dataset_split))
  example_spec = problem.example_reading_spec()[0]
  return tfrecord_iterator(filenames, example_spec=example_spec)


def tfrecord_iterator(filenames, gzipped=False, example_spec=None):
  """Yields records from TFRecord files.

  Args:
    filenames: list<str>, list of TFRecord filenames to read from.
    gzipped: bool, whether the TFRecord files are gzip-encoded.
    example_spec: dict<str feature name, tf.VarLenFeature/tf.FixedLenFeature>,
      if provided, will parse each record as a tensorflow.Example proto.

  Yields:
    Records (or parsed Examples, if example_spec is provided) from files.
  """
  with tf.Graph().as_default():
    dataset = tf.data.Dataset.from_tensor_slices(filenames)

    def _load_records(filename):
      return tf.data.TFRecordDataset(
          filename,
          compression_type=tf.constant("GZIP") if gzipped else None,
          buffer_size=16 * 1000 * 1000)

    dataset = dataset.flat_map(_load_records)

    def _parse_example(ex_ser):
      return tf.parse_single_example(ex_ser, example_spec)

    if example_spec:
      dataset = dataset.map(_parse_example, num_parallel_calls=32)
    dataset = dataset.prefetch(100)
    record_it = dataset.make_one_shot_iterator().get_next()

    with tf.Session() as sess:
      while True:
        try:
          ex = sess.run(record_it)
          yield ex
        except tf.errors.OutOfRangeError:
          break<|MERGE_RESOLUTION|>--- conflicted
+++ resolved
@@ -127,14 +127,10 @@
     if tf.gfile.Exists(out_fname):
       return out_fname
 
-<<<<<<< HEAD
-# Fathom
-def generate_files(generator, output_filenames, max_cases=None, check_existing_files=True):
-=======
-
-def generate_files(generator, output_filenames,
+def generate_files(generator, output_filenames, 
+                   # Fathom
+                   check_existing_files=True,
                    max_cases=None, cycle_every_n=1):
->>>>>>> e7d5e6c1
   """Generate cases from a generator and save as TFRecord files.
 
   Generated cases are transformed to tf.Example protos and saved as TFRecords
@@ -148,15 +144,10 @@
     cycle_every_n: how many cases from the generator to take before
       switching to the next shard; by default set to 1, switch every case.
   """
-<<<<<<< HEAD
   # Fathom
   if outputs_exist(output_filenames) and check_existing_files:
-    tf.logging.info("Skipping generator because outputs files exist")
-=======
-  if outputs_exist(output_filenames):
     tf.logging.info("Skipping generator because outputs files exists at {}"
                     .format(output_filenames))
->>>>>>> e7d5e6c1
     return
   tmp_filenames = [fname + ".incomplete" for fname in output_filenames]
   num_shards = len(output_filenames)
