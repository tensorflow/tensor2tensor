--- conflicted
+++ resolved
@@ -996,25 +996,18 @@
         dataset = dataset.filter(gpu_valid_size)
         batching_scheme = self._get_batching_scheme(hparams, num_shards)
 
-<<<<<<< HEAD
         # if GPU and we are chunking input features,
         # we need to pad the features that we chunk to the next nearest
         # multiple of the chunk length,
         # this can differ on the GPU as we do have variable input lengths
         if hasattr(hparams, 'bert_max_length'):
-            dataset = dataset.map(
-                pad_to_length(
-                    length=hparams.bert_max_length,
-                    axis=0,
-                    exact=False,
-                    features_to_pad=['inputs']),
-                num_parallel_calls=num_threads)
-
-=======
-        if hasattr(hparams, 'bert_max_length'):
-          dataset = dataset.map(lambda x: pad_inputs_to_chunk_len(
-            x, hparams.bert_max_length))
->>>>>>> 1525870c
+          dataset = dataset.map(
+            pad_to_next_chunk_length(
+              features_to_pad=['inputs'],
+              length=hparams.bert_max_length,
+              axis=0),
+            num_parallel_calls=num_threads
+          )
         dataset = dataset.apply(
             tf.contrib.data.bucket_by_sequence_length(
                 element_length_func=data_reader.example_length,
