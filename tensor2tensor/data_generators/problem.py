--- conflicted
+++ resolved
@@ -954,13 +954,10 @@
       # batch_size means tokens per datashard
 
       packed = hasattr(self, 'packed_length')
-<<<<<<< HEAD
-=======
 
       if config and config.use_tpu:
           assert packed, ('If we use TPU, we should used packed datasets.')
 
->>>>>>> b24ec22f
       # if dataset is packed (TPU requires packed dataset)
       if packed:
         dataset = dataset.filter(tpu_valid_size)
@@ -1000,16 +997,9 @@
         dataset = dataset.filter(gpu_valid_size)
         batching_scheme = self._get_batching_scheme(hparams, num_shards)
 
-<<<<<<< HEAD
-        # if GPU and we are chunking input features,
-        # we need to pad the features that we chunk to the next nearest
-        # multiple of the chunk length,
-        # this can differ on the GPU as we do have variable input lengths
-=======
         # if unpacked (variable length sequences) and we are chunking
         # input features, we need to pad the features that we
         # chunk to the next neares multiple of the chunk length,
->>>>>>> b24ec22f
         if hasattr(hparams, 'bert_max_length'):
           dataset = dataset.map(
             pad_to_next_chunk_length(
@@ -1129,15 +1119,10 @@
   def _pad_for_tpu(self, shapes_dict, hparams):
     """Pads unknown features' dimensions for TPU.
 
-<<<<<<< HEAD
-    If self.packed_length is specified, this will handling packed datasets
-    that are to be chunked.
-=======
     If self.packed_length is specified, this will pad out features
     for packed datasets appropriately so that they are a multiple
     of chunk length
 
->>>>>>> b24ec22f
     features:
         inputs_chunk_mask [num_chunks * max_docs_per_pack]
         inputs_* [max_length
@@ -1405,11 +1390,8 @@
 
   # TODO: think of better abstraction for this, presumably should
   # pull this from the problem instance
-<<<<<<< HEAD
-=======
   # these features require expansion because of t2t assumptions
   # that input features are rank 4
->>>>>>> b24ec22f
   features_to_expand = [
         'inputs', 'targets', 'inputs_example', 'inputs_chunk']
   for fname in features:
