# coding=utf-8
# Copyright 2018 The Tensor2Tensor Authors.
#
# Licensed under the Apache License, Version 2.0 (the "License");
# you may not use this file except in compliance with the License.
# You may obtain a copy of the License at
#
#     http://www.apache.org/licenses/LICENSE-2.0
#
# Unless required by applicable law or agreed to in writing, software
# distributed under the License is distributed on an "AS IS" BASIS,
# WITHOUT WARRANTIES OR CONDITIONS OF ANY KIND, either express or implied.
# See the License for the specific language governing permissions and
# limitations under the License.

"""Base class for problem/dataset definitions."""
from __future__ import absolute_import
from __future__ import division
from __future__ import print_function

import collections
import copy
import functools
import multiprocessing
import os
import random
from typing import Dict

import six
from tensorflow import Tensor

from tensor2tensor.data_generators import generator_utils
from tensor2tensor.data_generators import text_encoder
from tensor2tensor.layers import modalities
from tensor2tensor.utils import data_reader
from tensor2tensor.utils import metrics

import tensorflow as tf
from tensorflow.contrib.tpu.python.tpu import tpu_config

import pretrained_models.bert.utilities as bert_utilities
from fathomt2t_dependencies.common_t2t_utils import pad_to_next_chunk_length


class DatasetSplit(object):
  TRAIN = tf.estimator.ModeKeys.TRAIN
  EVAL = tf.estimator.ModeKeys.EVAL
  TEST = "test"


class SpaceID(object):
  """Input and target space ids. Add more as needed."""
  # Generic / unknown output space (default)
  GENERIC = 0
  # Image labels
  IMAGE_LABEL = 1
  # English characters
  EN_CHR = 2
  # English tokens
  EN_TOK = 3
  # English bpe tokens
  EN_BPE_TOK = 4
  # French characters
  FR_CHR = 5
  # French tokens
  FR_TOK = 6
  # German characters
  DE_CHR = 7
  # German tokens
  DE_TOK = 8
  # German bpe tokens
  DE_BPE_TOK = 9
  # Digit cipher lexicon 0
  DIGIT_0 = 10
  # Digit cipher lexicon 1
  DIGIT_1 = 11
  # Audio waveform domain
  AUDIO_WAV = 12
  # Audio spectral domain
  AUDIO_SPECTRAL = 13
  # Parse characters
  PARSE_CHR = 14
  # Parse tokens
  PARSE_TOK = 15
  # Chinese tokens
  ZH_TOK = 16
  # Icelandic characters
  ICE_CHAR = 17
  # Icelandic tokens
  ICE_TOK = 18
  # Icelandic parse tokens
  ICE_PARSE_TOK = 19
  # Macedonian tokens
  MK_TOK = 20
  # Czech tokens
  CS_TOK = 21
  # Czech characters
  CS_CHR = 22
  # Genetic bases (ACTG)
  DNA = 23
  # Real numbers
  REAL = 24
  # Images
  IMAGE = 25
  # Peptide
  PEPTIDE = 26
  # Python
  PY_TOK = 27
  # C++
  CPP_TOK = 28
  # Strokes
  STROKES = 29
  # Pickled Python
  PICKLED_PYTHON = 30


class TaskID(object):
  """Problem specific task ids. Add more as needed."""
  # English characters
  EN_CHR = 2
  # English characters sentiment
  EN_CHR_SENT = 3
  # English Premise Hypothesis pair
  EN_PR_HYP = 4
  # English NLI
  EN_NLI = 5
  # COLA
  COLA = 6
  # Enligh Question Context pair
  EN_Q_CONT = 7
  # English similarity task
  EN_SIM = 8
  # English sentence pair
  EN_SENT_PAIR = 9
  # 3 class NLI
  THREE_CL_NLI = 10


def default_model_hparams():
  return tf.contrib.training.HParams(
      max_input_seq_length=0,
      max_target_seq_length=0,
      prepend_mode="none",
      split_to_length=0,
      data_dir=None)


def preprocess_example_common(example, hparams, mode):
  """Preprocessing steps common to all models."""
  if hparams.max_input_seq_length > 0:
    example["inputs"] = example["inputs"][:hparams.max_input_seq_length]
  if hparams.prepend_mode != "none":
    if mode == tf.estimator.ModeKeys.PREDICT:
      example["partial_targets"] = tf.concat([example["inputs"], [0]], 0)
    else:
      example["targets"] = tf.concat(
          [example["inputs"], [0], example["targets"]], 0)
  if hparams.max_target_seq_length > 0:
    example["targets"] = example["targets"][:hparams.max_target_seq_length]
  if hparams.split_to_length:
    example["targets"] = tf.reshape(example["targets"],
                                    [-1, hparams.split_to_length, 1, 1])
    if len(example) != 1:
      raise ValueError("split_to_length only works for LM problems")
    return tf.data.Dataset.from_tensor_slices(example)
  return example


def _file_num_records_cached(filename):
  """Return the number of TFRecords in a file."""
  # Cache the result, as this is expensive to compute
  if filename in _file_num_records_cache:
    return _file_num_records_cache[filename]
  ret = 0
  for _ in tf.python_io.tf_record_iterator(filename):
    ret += 1
  _file_num_records_cache[filename] = ret
  return ret


_file_num_records_cache = {}


def cpu_count():
  """Return the number of available cores."""
  num_available_cores = multiprocessing.cpu_count()
  return num_available_cores


class Problem(object):
  """Problem base class. Specifies a T2T problem.

  Problems unify the specification of a problem for data generation, training,
  and inference.

  New problems are specified by the following methods:

  Data generation:
    * generate_data(data_dir, tmp_dir)
        - Generate training and dev datasets into data_dir.
        - Additional files, e.g. vocabulary files, should also be written to
          data_dir. Vocab files are newline-separated files with each line
          containing a token. The standard convention for the filename is to
          set it to be
                  ${Problem.vocab_filename}.${Problem.targeted_vocab_size}
        - Downloads and other files can be written to tmp_dir
        - If you have a training and dev generator, you can generate the
          training and dev datasets with
          generator_utils.generate_dataset_and_shuffle.
        - Use the self.training_filepaths and self.dev_filepaths functions to
          get sharded filenames. If shuffled=False, the filenames will contain
          an "unshuffled" suffix; you should then shuffle the data
          shard-by-shard with generator_utils.shuffle_dataset.
        - Allows to specify the number of shards, optionally (can be omitted).
        - Subclasses must override
    * dataset_filename()
        - Base filename for problem.
        - Defaults to registered name (self.name).

  Training:
    * hparams(defaults, model_hparams)
        - Specify the problem hyperparameters (see _default_hparams)
        - Mutate defaults as needed
    * example_reading_spec
        - Specify the names and types of the features on disk.
        - Specify tf.contrib.slim.tfexample_decoder
    * preprocess_example(example, mode)
        - Preprocess the example feature dict from feature name to Tensor or
          SparseTensor.
        - Used in training, eval, and inference (specified by mode).

  Eval:
    * eval_metrics
        - Specify the set of evaluation metrics for this problem.

  Inference:
    * feature_encoders(data_dir)
        - Return a dict of <feature name, TextEncoder> for encoding and decoding
          inference input/output.
        - Defaults to TextEncoder for inputs and targets.
  """

  # ============================================================================
  # BEGIN SUBCLASS INTERFACE
  # ============================================================================

  def generate_data(self, data_dir, tmp_dir, task_id=-1):
    raise NotImplementedError()

  @property
  def multiprocess_generate(self):
    """Whether to generate the data in multiple parallel processes."""
    return False

  @property
  def num_generate_tasks(self):
    """Needed if multiprocess_generate is True."""
    raise NotImplementedError()

  def prepare_to_generate(self, data_dir, tmp_dir):
    """Prepare to generate data in parallel on different processes.

    This function is called if multiprocess_generate is True.

    Some things that might need to be done once are downloading the data
    if it is not yet downloaded, and building the vocabulary.

    Args:
      data_dir: a string
      tmp_dir: a string
    """
    raise NotImplementedError()

  def hparams(self, defaults, model_hparams):
    pass

  def max_length(self, model_hparams):
    """Maximum sequence length.

    Problems with fixed length should override.

    Args:
      model_hparams: model hyperparameters
    Returns:
      an integer
    """
    return (model_hparams.split_to_length or model_hparams.max_length or
            model_hparams.batch_size)

  def tpu_batch_size_per_shard(self, model_hparams):
    """Batch size in examples per TPU core.

    Args:
      model_hparams: model hyperparameters
    Returns:
      an integer
    """
    if self.batch_size_means_tokens and not model_hparams.use_fixed_batch_size:
      return model_hparams.batch_size // self.max_length(model_hparams)
    else:
      return model_hparams.batch_size

  @property
  def batch_size_means_tokens(self):
    """Do we specify hparams.batch_size in tokens per datashard per batch.

    This is generally done for text problems.

    If False, we assume that batch sizes are specified in examples per
    datashard per batch.

    TODO(noam): we should be more explicit and replace the hyperparameter
    batch size with two hyperparameters:
      hparams.examples_per_batch_per_datashard
      hparams.tokens_per_batch_per_datashard

    Returns:
      a boolean
    """
    return False

  def dataset_filename(self):
    return self.name

  def feature_encoders(self, data_dir):
    del data_dir
    return {
        "inputs": text_encoder.TextEncoder(),
        "targets": text_encoder.TextEncoder()
    }

  def example_reading_spec(self):
    data_fields = {
        "inputs": tf.VarLenFeature(tf.int64),
        "targets": tf.VarLenFeature(tf.int64)
    }
    data_items_to_decoders = None
    return (data_fields, data_items_to_decoders)

  def preprocess_example(self, example, mode, hparams):
    """Runtime preprocessing.

    Return a dict or a tf.Data.Datset.from_tensor_slices (if you want each
    example to turn into multiple).

    Args:
      example: dict, features
      mode: tf.estimator.ModeKeys
      hparams: HParams, model hyperparameters

    Returns:
      dict or Dataset
    """
    return preprocess_example_common(example, hparams, mode)

  def eval_metrics(self):
    return [
        metrics.Metrics.ACC, metrics.Metrics.ACC_TOP5,
        metrics.Metrics.ACC_PER_SEQ, metrics.Metrics.NEG_LOG_PERPLEXITY
    ]

  @property
  def all_metrics_fns(self):
    return metrics.METRICS_FNS

  def eval_metric_fns(self, model_hparams):
    """
    Taken from
    https://github.com/tensorflow/tensor2tensor/blob/master/tensor2tensor/data_generators/problem.py#L360
    and uses self.all_metrics_fns instead of METRICS_FNS so that we can extend
    the metrics we want to use in the problem directly rather than
    extending METRICS_FNS.

    """
    del model_hparams
    metric_names = self.eval_metrics()

    if not all([m in self.all_metrics_fns for m in metric_names]):
      error_str = ("Unrecognized metric. Problem %s specified metrics "
                   "%s. Recognized metrics are %s.")
      raise ValueError(error_str % (self.name,
                                    metric_names,
                                    list(self.all_metrics_fns.keys())))
    return {
        metric_name: self.all_metrics_fns[metric_name]
        for metric_name in metric_names
    }

  @property
  def task_id(self):
    if self._task_id == -1 and hasattr(self, "global_task_id"):
      self._task_id = self.global_task_id()
    return self._task_id

  def set_task_id(self, new_task_id):
    self._task_id = new_task_id

  # ============================================================================
  # END SUBCLASS INTERFACE
  # ============================================================================

  def preprocess(self, dataset, mode, hparams, interleave=True):
    """Runtime preprocessing on the whole dataset.

    Return a tf.data.Datset -- the preprocessed version of the given one.
    By default this function calls preprocess_example.

    Args:
      dataset: the Dataset of already decoded but not yet preprocessed features.
      mode: tf.estimator.ModeKeys
      hparams: HParams, model hyperparameters
      interleave: bool, whether to use parallel_interleave, which is faster
        but will alter the order of samples non-deterministically, or flat_map,
        which is slower but will preserve the sample order.

    Returns:
      a Dataset
    """
    def _preprocess(example):
      examples = self.preprocess_example(example, mode, hparams)
      if not isinstance(examples, tf.data.Dataset):
        examples = tf.data.Dataset.from_tensors(examples)
      return examples

    if interleave:
      dataset = dataset.apply(
          tf.contrib.data.parallel_interleave(
              _preprocess, sloppy=True, cycle_length=8))
    else:
      dataset = dataset.flat_map(_preprocess)

    return dataset

  def training_filepaths(self, data_dir, num_shards, shuffled):
    file_basename = self.dataset_filename()
    if not shuffled:
      file_basename += generator_utils.UNSHUFFLED_SUFFIX
    return generator_utils.train_data_filenames(file_basename, data_dir,
                                                num_shards)

  def dev_filepaths(self, data_dir, num_shards, shuffled):
    file_basename = self.dataset_filename()
    if not shuffled:
      file_basename += generator_utils.UNSHUFFLED_SUFFIX
    return generator_utils.dev_data_filenames(file_basename, data_dir,
                                              num_shards)

  def test_filepaths(self, data_dir, num_shards, shuffled):
    file_basename = self.dataset_filename()
    if not shuffled:
      file_basename += generator_utils.UNSHUFFLED_SUFFIX
    return generator_utils.test_data_filenames(file_basename, data_dir,
                                               num_shards)

  def filepattern(self, data_dir, mode, shard=None):
    """Get filepattern for data files for mode.

    Matches mode to a suffix.
    * DatasetSplit.TRAIN: train
    * DatasetSplit.EVAL: dev
    * DatasetSplit.TEST: test
    * tf.estimator.ModeKeys.PREDICT: dev

    Args:
      data_dir: str, data directory.
      mode: DatasetSplit
      shard: int, if provided, will only read data from the specified shard.

    Returns:
      filepattern str
    """
    path = os.path.join(data_dir, self.dataset_filename())
    shard_str = "-%05d" % shard if shard is not None else ""
    if mode == DatasetSplit.TRAIN:
      suffix = "train"
    elif mode in [DatasetSplit.EVAL, tf.estimator.ModeKeys.PREDICT]:
      suffix = "dev"
    else:
      assert mode == DatasetSplit.TEST
      suffix = "test"

    return "%s-%s%s*" % (path, suffix, shard_str)

  def __init__(self, was_reversed=False, was_copy=False):
    """Create a Problem.

    Args:
      was_reversed: bool, whether to reverse inputs and targets.
      was_copy: bool, whether to copy inputs to targets. Can be composed with
        was_reversed so that if both are true, the targets become the inputs,
        which are then copied to targets so that the task is targets->targets.
    """
    self._was_reversed = was_reversed
    self._was_copy = was_copy
    self._encoders = None
    self._hparams = None
    self._feature_info = None
    self._task_id = -1

  def get_feature_encoders(self, data_dir=None):
    if self._encoders is None:
      self._encoders = self.feature_encoders(data_dir)
    return self._encoders

  def get_hparams(self, model_hparams=None):
    """Returns problem_hparams."""
    if model_hparams is None:
      model_hparams = default_model_hparams()
    if self._hparams is not None:
      return self._hparams

    if self._encoders is None:
      data_dir = (model_hparams and hasattr(model_hparams, "data_dir") and
                  model_hparams.data_dir) or None
      self.get_feature_encoders(data_dir)

    hp = _default_hparams()
    ret = self.hparams(hp, model_hparams)
    if ret is not None:
      raise ValueError("The Problem subclass hparams function should mutate "
                       "the defaults passed in and return None.")

    hp.add_hparam("vocabulary", self._encoders)
    hp.add_hparam("was_reversed", self._was_reversed)
    hp.add_hparam("was_copy", self._was_copy)

    if self._was_reversed:
      _reverse_problem_hparams(hp)
    if self._was_copy:
      _copy_problem_hparams(hp)

    model_hparams = copy.copy(model_hparams)
    _create_modalities(hp, model_hparams)

    self._hparams = hp
    return self._hparams

  def maybe_reverse_features(self, feature_map):
    """Reverse features between inputs and targets if the problem is '_rev'."""
    if not self._was_reversed:
      return
    inputs = feature_map.pop("inputs", None)
    targets = feature_map.pop("targets", None)
    inputs_seg = feature_map.pop("inputs_segmentation", None)
    targets_seg = feature_map.pop("targets_segmentation", None)
    inputs_pos = feature_map.pop("inputs_position", None)
    targets_pos = feature_map.pop("targets_position", None)
    if inputs is not None:
      feature_map["targets"] = inputs
    if targets is not None:
      feature_map["inputs"] = targets
    if inputs_seg is not None:
      feature_map["targets_segmentation"] = inputs_seg
    if targets_seg is not None:
      feature_map["inputs_segmentation"] = targets_seg
    if inputs_pos is not None:
      feature_map["targets_position"] = inputs_pos
    if targets_pos is not None:
      feature_map["inputs_position"] = targets_pos

  def maybe_copy_features(self, feature_map):
    if not self._was_copy:
      return
    feature_map["targets"] = feature_map["inputs"]
    if ("inputs_segmentation" in feature_map and
        "targets_segmentation" not in feature_map):
      feature_map["targets_segmentation"] = feature_map["inputs_segmentation"]
    if ("inputs_position" in feature_map and
        "targets_position" not in feature_map):
      feature_map["targets_position"] = feature_map["inputs_position"]

  def maybe_reverse_and_copy(self, example):
    self.maybe_reverse_features(example)
    self.maybe_copy_features(example)
    return example

  def dataset(self,
              mode,
              data_dir=None,
              num_threads=None,
              output_buffer_size=None,
              shuffle_files=None,
              hparams=None,
              preprocess=True,
              dataset_split=None,
              shard=None,
              partition_id=0,
              num_partitions=1,
              max_records=-1,
              only_last=False):
    """Build a Dataset for this problem.

    Args:
      mode: tf.estimator.ModeKeys; determines which files to read from.
      data_dir: directory that contains data files.
      num_threads: int, number of threads to use for decode and preprocess
        Dataset.map calls.
      output_buffer_size: int, how many elements to prefetch at end of pipeline.
      shuffle_files: whether to shuffle input files. Default behavior (i.e. when
        shuffle_files=None) is to shuffle if mode == TRAIN.
      hparams: tf.contrib.training.HParams; hparams to be passed to
        Problem.preprocess_example and Problem.hparams. If None, will use a
        default set that is a no-op.
      preprocess: bool, whether to map the Dataset through
        Problem.preprocess_example.
      dataset_split: DatasetSplit, which split to read data
        from (TRAIN:"-train", EVAL:"-dev", "test":"-test"). Defaults to mode.
      shard: int, if provided, will only read data from the specified shard.
      partition_id: integer - which partition of the dataset to read from
      num_partitions: how many partitions in the dataset
      max_records: int, number of records to truncate to.
      only_last: bool, whether we should include only files from last epoch.

    Returns:
      Dataset containing dict<feature name, Tensor>.

    Raises:
      ValueError: if num_partitions is greater than the number of data files.
    """
    is_training = mode == tf.estimator.ModeKeys.TRAIN
    shuffle_files = shuffle_files or shuffle_files is None and is_training

    dataset_split = dataset_split or mode
    assert data_dir

    if hparams is None:
      hparams = default_model_hparams()

    if not hasattr(hparams, "data_dir"):
      hparams.add_hparam("data_dir", data_dir)
    if not hparams.data_dir:
      hparams.data_dir = data_dir
    # Construct the Problem's hparams so that items within it are accessible
    _ = self.get_hparams(hparams)

    data_filepattern = self.filepattern(data_dir, dataset_split, shard=shard)
    if only_last:
      imprv_data_filepattern = data_filepattern + r"10.[\d+]"
    else:
      imprv_data_filepattern = data_filepattern
    tf.logging.info("Reading data files from %s", data_filepattern)
    try:
      data_files = sorted(tf.contrib.slim.parallel_reader.get_data_files(
          imprv_data_filepattern))
    except ValueError:
      data_files = sorted(tf.contrib.slim.parallel_reader.get_data_files(
          data_filepattern))

    # Functions used in dataset transforms below. `filenames` can be either a
    # `tf.string` tensor or `tf.data.Dataset` containing one or more filenames.
    def _load_records_and_preprocess(filenames):
      """Reads files from a string tensor or a dataset of filenames."""
      # Load records from file(s) with an 8MiB read buffer.
      dataset = tf.data.TFRecordDataset(filenames, buffer_size=8 * 1024 * 1024)
      # Decode.
      dataset = dataset.map(self.decode_example, num_parallel_calls=num_threads)
      # Preprocess if requested.
      # Note that preprocessing should happen per-file as order may matter.
      if preprocess:
        dataset = self.preprocess(dataset, mode, hparams,
                                  interleave=shuffle_files)
      return dataset

    if len(data_files) < num_partitions:
      raise ValueError(
          "number of data files (%d, %s) must be at least the number of hosts (%d)"
          % (len(data_files), data_files, num_partitions))
    data_files = [f for (i, f) in enumerate(data_files)
                  if i % num_partitions == partition_id]
    tf.logging.info(
        "partition: %d num_data_files: %d" % (partition_id, len(data_files)))
    if shuffle_files:
      random.shuffle(data_files)

    dataset = tf.data.Dataset.from_tensor_slices(tf.constant(data_files))
    # Create data-set from files by parsing, pre-processing and interleaving.
    if shuffle_files:
      dataset = dataset.apply(
          tf.contrib.data.parallel_interleave(
              _load_records_and_preprocess, sloppy=True, cycle_length=8))
    else:
      dataset = _load_records_and_preprocess(dataset)

    dataset = dataset.map(
        self.maybe_reverse_and_copy, num_parallel_calls=num_threads)
    dataset = dataset.take(max_records)
    if output_buffer_size:
      dataset = dataset.prefetch(output_buffer_size)

    return dataset

  def decode_example(self, serialized_example):
    """Return a dict of Tensors from a serialized tensorflow.Example."""
    data_fields, data_items_to_decoders = self.example_reading_spec()
    # Necessary to rejoin examples in the correct order with the Cloud ML Engine
    # batch prediction API.
    data_fields["batch_prediction_key"] = tf.FixedLenFeature([1], tf.int64, 0)
    if data_items_to_decoders is None:
      data_items_to_decoders = {
          field: tf.contrib.slim.tfexample_decoder.Tensor(field)
          for field in data_fields
      }

    decoder = tf.contrib.slim.tfexample_decoder.TFExampleDecoder(
        data_fields, data_items_to_decoders)

    decode_items = list(sorted(data_items_to_decoders))
    decoded = decoder.decode(serialized_example, items=decode_items)
    return dict(zip(decode_items, decoded))

  @property
  def decode_hooks(self):
    """List of functions to be run after full decodes have been produced.

    Returns:
      List of functions. Each function should expect a single argument, an
      instance of decoding.DecodeHookArgs and optionally return a list of
      tf.Summary.Value objects.
    """
    return []

  @property
  def has_inputs(self):
    return "inputs" in self.get_feature_encoders()

  @property
  def feature_info(self):
    """Retrieve dict<feature name, FeatureInfo>.

    Must first call Problem.get_hparams or Problem.dataset to have the problem's
    internal hparams already constructed.

    Returns:
      dict<feature name, FeatureInfo>
    """
    if self._feature_info is not None:
      return self._feature_info

    assert self._hparams is not None

    hp = self.get_hparams()
    input_mods = hp.input_modality
    target_mod = hp.target_modality
    vocabs = hp.vocabulary
    if self.has_inputs:
      in_id = hp.input_space_id
    out_id = hp.target_space_id

    features = collections.defaultdict(FeatureInfo)

    for name, mod in six.iteritems(input_mods):
      finfo = features[name]
      finfo.modality = mod
      finfo.vocab_size = mod.top_dimensionality

    features["targets"].modality = target_mod
    features["targets"].vocab_size = target_mod.top_dimensionality

    for name, encoder in six.iteritems(vocabs):
      features[name].encoder = encoder

    if self.has_inputs:
      features["inputs"].space_id = in_id
    features["targets"].space_id = out_id

    self._feature_info = features
    return features

  def make_estimator_input_fn(self,
                              mode,
                              hparams,
                              hvd=None,
                              data_dir=None,
                              force_repeat=False,
                              prevent_repeat=False,
                              dataset_kwargs=None):
    """Return input_fn wrapped for Estimator.

        See docstring of input_fn.

    """
    def estimator_input_fn(params, config):
      return self.input_fn(
          mode,
          hparams,
          hvd=hvd,
          data_dir=data_dir,
          params=params,
          config=config,
          force_repeat=force_repeat,
          prevent_repeat=prevent_repeat,
          dataset_kwargs=dataset_kwargs)

    return estimator_input_fn

  def _dataset_partition(self, mode, config, hvd=None):
    """Which part of the training data to read.

    If there are multiple parallel calls to input_fn (multiple TPU hosts),
    then we want each one to read from a separate partition of the training
    data.

    if we use horovod, we use hvd.rank and hvd.size to determine which dataset
    partition to use so that each gpu does not get a redundant tfproto.

    See self.dataset to see that gpu_0 can get every partition_n for which
    n % num_gpus == 0.

    Args:
      mode: tf.estimator.ModeKeys
      config: RunConfig
      hvd: horovod module if horovod is being used for multi gpu
    Returns:
      partition_id: an integer
      num_partitions: an integer
    """
    if hvd:
        if mode == tf.estimator.ModeKeys.TRAIN:
            return hvd.rank(), hvd.size()
        return 0, 1

    if mode != tf.estimator.ModeKeys.TRAIN or not hasattr(config, "tpu_config"):
      # Reset in the case when using TPU but alternating TRAIN and EVAL.
      self._next_partition_id = 0
      return 0, 1
    phift = config.tpu_config.per_host_input_for_training
    # This is the mesh-tensorflow case.
    if (hasattr(tpu_config.InputPipelineConfig, "BROADCAST") and
        phift == tpu_config.InputPipelineConfig.BROADCAST):
      return 0, 1
    if phift:
      num_partitions = max(config.tpu_config.num_shards // 8, 1)
    else:
      num_partitions = config.tpu_config.num_shards
    partition_id = getattr(self, "_next_partition_id", 0)
    self._next_partition_id = partition_id + 1
    tf.logging.info("num_partitions = %d partition_id = %d" %
                    (num_partitions, partition_id))
    assert partition_id < num_partitions
    return partition_id, num_partitions

  def input_fn(self,
               mode,
               hparams,
               hvd=None,
               data_dir=None,
               params=None,
               config=None,
               force_repeat=False,
               prevent_repeat=False,
               dataset_kwargs=None):
    """Builds input pipeline for problem.

    Args:
      mode: tf.estimator.ModeKeys
      hparams: HParams, model hparams
      hvd: horovod module if we are using horovod for multi gpu
      data_dir: str, data directory; if None, will use hparams.data_dir
      params: dict, may include "batch_size"
      config: RunConfig; should have the data_parallelism attribute if not using
        TPU
      force_repeat: bool, whether to repeat the data even if not training
      prevent_repeat: bool, whether to not repeat when in training mode.
        Overrides force_repeat.
      dataset_kwargs: dict, if passed, will pass as kwargs to self.dataset
        method when called

    Returns:
      (features_dict<str name, Tensor feature>, Tensor targets)
    """
    partition_id, num_partitions = self._dataset_partition(mode, config, hvd)

    is_training = mode == tf.estimator.ModeKeys.TRAIN
    if config and config.use_tpu:
      num_threads = 64
    else:
      num_threads = cpu_count() if is_training else 1

    if config and hasattr(config,
                          "data_parallelism") and config.data_parallelism:
      num_shards = config.data_parallelism.n
    else:
      num_shards = 1

    max_length = self.max_length(hparams)

    def tpu_valid_size(example):
      return data_reader.example_valid_size(example, hparams.min_length,
                                            max_length)

    def gpu_valid_size(example):
      drop_long_sequences = is_training or hparams.eval_drop_long_sequences
      return data_reader.example_valid_size(example, hparams.min_length,
                                            max_length
                                            if drop_long_sequences else 10**9)

    def define_shapes(example):
      batch_size = config and config.use_tpu and params["batch_size"]
      return standardize_shapes(example, batch_size=batch_size)

    # Read and preprocess
    data_dir = data_dir or (hasattr(hparams, "data_dir") and hparams.data_dir)

    dataset_kwargs = dataset_kwargs or {}
    dataset_kwargs.update({
        "mode": mode,
        "data_dir": data_dir,
        "num_threads": num_threads,
        "hparams": hparams,
        "partition_id": partition_id,
        "num_partitions": num_partitions,
    })

    dataset = self.dataset(**dataset_kwargs)
    if (force_repeat or is_training) and not prevent_repeat:
      # Repeat and skip a random number of records
      dataset = dataset.repeat()

    if is_training:
      data_files = tf.contrib.slim.parallel_reader.get_data_files(
          self.filepattern(data_dir, mode))
      #  In continuous_train_and_eval when switching between train and
      #  eval, this input_fn method gets called multiple times and it
      #  would give you the exact same samples from the last call
      #  (because the Graph seed is set). So this skip gives you some
      #  shuffling.
      dataset = skip_random_fraction(dataset, data_files[0])

    dataset = dataset.map(
        data_reader.cast_ints_to_int32, num_parallel_calls=num_threads)

    if self.batch_size_means_tokens:
      batch_size_means_tokens = True
    else:
      if _are_shapes_fully_defined(dataset.output_shapes):
        batch_size_means_tokens = False
      else:
        tf.logging.warning(
            "Shapes are not fully defined. Assuming batch_size means tokens.")
        batch_size_means_tokens = True

    # Batching
    if not batch_size_means_tokens:
      # Batch size means examples per datashard.
      if config and config.use_tpu:
        # on TPU, we use params["batch_size"], which specifies the number of
        # examples across all datashards
        batch_size = params["batch_size"]
        dataset = dataset.batch(batch_size, drop_remainder=True)
      else:
        batch_size = hparams.batch_size * num_shards
        dataset = dataset.batch(batch_size)
    else:
      # batch_size means tokens per datashard

      packed = hasattr(self, 'packed_length')

      if config and config.use_tpu:
          assert packed, ('If we use TPU, we should used packed datasets.')

      # if dataset is packed (TPU requires packed dataset)
      if packed:
        dataset = dataset.filter(tpu_valid_size)
        padded_shapes = self._pad_for_tpu(dataset.output_shapes, hparams)
        tf.logging.info(f'Padding features for fixed inputs: {padded_shapes}')

        # on TPU, params["batch_size"] is assigned in
        # https://github.com/medicode/tensor2tensor/blob/1525870c3a8ebc37240824a87532328e31d66887/tensor2tensor/utils/trainer_lib.py#L270
        # to specify the number of examples for all datashards
        # on GPU, num_shards specifies the number datashards and, thus in the
        # packed case, also the number of examples for all datashards
<<<<<<< HEAD
        batch_size = params.get('batch_size', num_shards)
=======
>>>>>>> 674def2c
        if config and config.use_tpu:
          batch_size = params.get('batch_size')
          assert batch_size
        else:
          batch_size = num_shards
        tf.logging.info(
            f'Batch size per shard: {batch_size} / {num_shards}')

        if hparams.pad_batch:
          tf.logging.warn(
              "Padding the batch to ensure that remainder eval batches are "
              "processed. This may lead to incorrect metrics for "
              "non-zero-padded features, e.g. images. Use a smaller batch "
              "size that has no remainder in that case.")
          dataset = dataset.padded_batch(
              batch_size, padded_shapes, drop_remainder=False)
          dataset = dataset.map(
              functools.partial(pad_batch, batch_multiple=batch_size),
              num_parallel_calls=num_threads)
        else:
          dataset = dataset.padded_batch(
              batch_size, padded_shapes, drop_remainder=True)
      else:
        # for unpacked datasets, bucket by length
        dataset = dataset.filter(gpu_valid_size)
        batching_scheme = self._get_batching_scheme(hparams, num_shards)

        # if unpacked (variable length sequences) and we are chunking
        # input features, we need to pad the features that we
        # chunk to the next neares multiple of the chunk length,
        if hasattr(hparams, 'bert_max_length'):
          dataset = dataset.map(
            pad_to_next_chunk_length(
              features_to_pad=['inputs'],
              chunk_length=hparams.bert_max_length,
              axis=0),
            num_parallel_calls=num_threads
          )
        dataset = dataset.apply(
            tf.contrib.data.bucket_by_sequence_length(
                element_length_func=data_reader.example_length,
                bucket_boundaries=batching_scheme['bucket_boundaries'],
                bucket_batch_sizes=batching_scheme['bucket_batch_sizes']))

        if not is_training:
          batch_multiple = num_shards
          if hparams.use_fixed_batch_size:
            # Make sure the last batch has the same fixed size as the rest.
            batch_multiple *= hparams.batch_size
          if batch_multiple > 1:
            tf.logging.warn(
                "Padding the batch to ensure that remainder eval batches have "
                "a batch size divisible by the number of data shards. This may "
                "lead to incorrect metrics for non-zero-padded features, e.g. "
                "images. Use a single datashard (i.e. 1 GPU) in that case.")
            dataset = dataset.map(
                functools.partial(pad_batch, batch_multiple=batch_multiple),
                num_parallel_calls=num_threads)

    dataset = dataset.map(define_shapes, num_parallel_calls=num_threads)

    def prepare_for_output(example):
      if not config or not config.use_tpu:
        _summarize_features(example, num_shards)
      if mode == tf.estimator.ModeKeys.PREDICT:
        example["infer_targets"] = example.pop("targets")
        return example
      else:
        return example, example["targets"]

    dataset = dataset.map(prepare_for_output, num_parallel_calls=num_threads)
    dataset = dataset.prefetch(2)

    if mode == tf.estimator.ModeKeys.PREDICT:
      # This is because of a bug in the Estimator that short-circuits prediction
      # if it doesn't see a QueueRunner. DummyQueueRunner implements the
      # minimal expected interface but does nothing.
      tf.add_to_collection(tf.GraphKeys.QUEUE_RUNNERS,
                           data_reader.DummyQueueRunner())

    return dataset

  def _get_batching_scheme(self, hparams, num_shards):
    """Prepares batching scheme for bucketing by seq length.

    If hparams.bert_max_length, see docstring of
        hparams_to_bert_batching_scheme
    else uses hparams_to_batching_scheme

    if hparams.use_fixed_batch_size is also set, we override
    the batching scheme.

    """
    if hasattr(hparams, 'bert_max_length'):
      tf.logging.warn('Splitting sequence into chunks for BERT.')
      batching_scheme = (
        bert_utilities.hparams_to_bert_batching_scheme(hparams, num_shards))
    else:
      batching_scheme = data_reader.hparams_to_batching_scheme(
        hparams,
        shard_multiplier=num_shards,
        length_multiplier=self.get_hparams().batch_size_multiplier)

    assert 'bucket_boundaries' in batching_scheme
    assert 'bucket_batch_sizes' in batching_scheme

    if hparams.use_fixed_batch_size:
        # Here  batch_size really means examples per datashard.
        batching_scheme["bucket_batch_sizes"] = [hparams.batch_size]
        batching_scheme["bucket_boundaries"] = []

    return batching_scheme

  @property
  def export_assets(self):
    """Assets to export with the model.

    This property contains a dictionary of assets, such as vocabulary files,
    that should be exported together with the model, or None if no assets
    are needed.
    """

    return None

  def serving_input_fn(self, hparams):
    """Input fn for serving export, starting from serialized example."""
    mode = tf.estimator.ModeKeys.PREDICT
    serialized_example = tf.placeholder(
        dtype=tf.string, shape=[None], name="serialized_example")
    dataset = tf.data.Dataset.from_tensor_slices(serialized_example)
    dataset = dataset.map(self.decode_example)
    dataset = dataset.map(lambda ex: self.preprocess_example(ex, mode, hparams))
    dataset = dataset.map(self.maybe_reverse_and_copy)
    dataset = dataset.map(data_reader.cast_ints_to_int32)
    dataset = dataset.padded_batch(
        tf.shape(serialized_example, out_type=tf.int64)[0],
        dataset.output_shapes)
    dataset = dataset.map(standardize_shapes)
    features = tf.contrib.data.get_single_element(dataset)

    if self.has_inputs:
      features.pop("targets", None)

    return tf.estimator.export.ServingInputReceiver(
        features=features, receiver_tensors=serialized_example)

  def _pad_for_tpu(self, shapes_dict, hparams):
    """Pads unknown features' dimensions for TPU.

    If self.packed_length is specified, this will pad out features
    for packed datasets appropriately so that they are a multiple
    of chunk length

    features:
        inputs_chunk_mask [num_chunks * max_docs_per_pack]
<<<<<<< HEAD
        inputs_* [max_length
=======
        inputs_* [packed_length]
>>>>>>> 674def2c

    """
    max_length = self.max_length(hparams)
    padded_shapes = {}

    def get_filler(specified_max_length):
      if not specified_max_length:
        return max_length
      return min(specified_max_length, max_length)

    inputs_none_filler = get_filler(hparams.max_input_seq_length)
    targets_none_filler = get_filler(hparams.max_target_seq_length)

    def pad_one_shape(shape, none_filler):
      return [
          (dim if dim is not None else none_filler) for dim in shape.as_list()
      ]

    for key, shape in six.iteritems(shapes_dict):
      if key == "inputs":
        padded_shapes[key] = pad_one_shape(shape, inputs_none_filler)
      elif key == "targets":
        padded_shapes[key] = pad_one_shape(shape, targets_none_filler)
      else:
        padded_shapes[key] = pad_one_shape(shape, max_length)

    # Fathom
    # override shapes for packed datsets that will be chunked
    packed_length = getattr(self, 'packed_length', False)
    if packed_length:
      assert packed_length == max_length

      # TODO: rename inputs_chunk_mask as it behaves differently
      # from other inputs_*
      # https://app.asana.com/0/1137246510213018/1143626077249181/f
      padded_shapes['inputs_chunk_mask'] = [
        packed_length // self.chunk_len *
        self.max_examples_per_pack]

      # if dataset is packed, pad targets out to max_target_seq_length
      # multiplied by number of docs per pack
      # TODO: i think we can just pad this out normally to max_target_seq_length
      # even for packed, but need to verify and change problem to not do
      # max_target_seq_length for each doc
      # https://app.asana.com/0/1137246510213018/1143626077249177/f
      padded_shapes['targets'] = [
          hparams.max_target_seq_length * self.max_examples_per_pack]

      # if dataset is packed, pad out to other inputs_* to packed_length
      padded_shapes['inputs'] = [packed_length]
      padded_shapes['inputs_example'] = [packed_length]
      padded_shapes['inputs_chunk'] = [packed_length]

    return padded_shapes


class FeatureInfo(object):
  """Encapsulates information about a feature."""

  def __init__(self,
               encoder=None,
               modality=None,
               vocab_size=None,
               space_id=None):
    self.encoder = encoder
    self.modality = modality
    self.vocab_size = vocab_size
    self.space_id = space_id


def _copy_problem_hparams(p_hparams):
  """Use input modality, vocab, and space id for target."""
  p = p_hparams
  # Duplicate input modality.
  p.target_modality = p.input_modality["inputs"]
  # Duplicate input vocabulary.
  p.vocabulary["targets"] = p.vocabulary["inputs"]
  # Duplicate input space ids.
  p.target_space_id = p.input_space_id
  # Mark that p was reversed.
  p.was_copy = True


def _reverse_problem_hparams(p_hparams):
  """Swap input/output modalities, vocab, and space ids."""
  p = p_hparams

  # Swap modalities.
  input_modality = p.input_modality.get("inputs")
  target_modality = p.target_modality
  p.target_modality = input_modality
  if target_modality is not None:
    p.input_modality["inputs"] = target_modality
  else:
    p.input_modality = {}

  # Swap vocabularies.
  input_vocabulary = p.vocabulary.pop("inputs", None)
  target_vocabulary = p.vocabulary.pop("targets", None)
  if input_vocabulary is not None:
    p.vocabulary["targets"] = input_vocabulary
  if target_vocabulary is not None:
    p.vocabulary["inputs"] = target_vocabulary

  # Swap input/target space ids.
  input_space_id = p.input_space_id
  target_space_id = p.target_space_id
  if input_space_id is not None:
    p.target_space_id = input_space_id
  else:
    p.target_space_id = SpaceID.GENERIC
  if target_space_id is not None:
    p.input_space_id = target_space_id
  else:
    p.input_space_id = SpaceID.GENERIC

  # Mark that p was reversed.
  p.was_reversed = True


def _create_modalities(problem_hparams, hparams):
  """Converts string-type modalities to their corresponding Modality.

  Args:
    problem_hparams: tf.contrib.training.HParams for the Problem. It must have
      input_modality and target_modality as attributes. Modalities are either
      tuples of type ("modality_type:modality_name", vocab_size), and they will
      be converted to Modality objects; or they are already Modality objects,
      and they remain the same.
    hparams: tf.contrib.training.HParams for the model. It may have
      input_modalities and target_modality, which will override
      problem_hparams' modalities.

  Returns:
    None
  """
  input_modality_overrides = {}
  if hasattr(hparams, "input_modalities"):
    for override_str in hparams.input_modalities.split(";"):
      if override_str != "default":
        parts = override_str.split(":")
        feature_name = parts[0]
        modality_name = ":".join(parts[1:])
        input_modality_overrides[feature_name] = modality_name

  input_modality = {}
  for feature_name, modality in six.iteritems(problem_hparams.input_modality):
    if isinstance(modality, (list, tuple)):
      if feature_name in input_modality_overrides:
        _warn_changed_modality_type(input_modality_overrides[feature_name],
                                    modality[0],
                                    feature_name)
        modality = (input_modality_overrides[feature_name], modality[1])
      modality = modalities.create_modality(modality, hparams)
    input_modality[feature_name] = modality
  problem_hparams.input_modality = input_modality

  target_modality_name = None
  if (hasattr(hparams, "target_modality") and
      hparams.target_modality != "default"):
    target_modality_name = hparams.target_modality

  if isinstance(problem_hparams.target_modality, dict):
    target_modality = {}
    for feature_name, modality in six.iteritems(
        problem_hparams.target_modality):
      if isinstance(modality, (list, tuple)):
        # TODO(lukaszkaiser): allow overriding other target modalities.
        if target_modality_name and feature_name == "targets":
          _warn_changed_modality_type(target_modality_name,
                                      modality[0],
                                      "target_modality/%s" % feature_name)
          modality = (target_modality_name, modality[1])
        modality = modalities.create_modality(modality, hparams)
      target_modality[feature_name] = modality
    problem_hparams.target_modality = target_modality
  elif isinstance(problem_hparams.target_modality, (list, tuple)):
    modality = problem_hparams.target_modality
    if target_modality_name:
      _warn_changed_modality_type(target_modality_name,
                                  modality[0],
                                  "target")
      modality = (target_modality_name, modality[1])
    modality = modalities.create_modality(modality, hparams)
    problem_hparams.target_modality = modality


def _warn_changed_modality_type(new_name, old_name, feature_name):
  new_type, new_name = modalities.parse_modality_name(new_name)
  old_type, old_name = modalities.parse_modality_name(old_name)
  if new_type != old_type:
    tf.logging.warn(
        "%s has a designated modality type %s (%s) but has been "
        "overridden with a modality of type %s (%s).", feature_name, old_type,
        old_name, new_type, new_name)


def _default_hparams():
  """A set of basic model hyperparameters."""
  return tf.contrib.training.HParams(
      # Use this parameter to get comparable perplexity numbers with different
      # tokenizations.  This value should be set to the ratio of the number of
      # tokens in the test set according to the tokenization used to the number
      # of tokens in the test set in the "official" tokenization.  For
      # example, if we are using a word-piece based model and we want to
      # compute per-word perplexity, then we set loss_multiplier to the number
      # of wordpieces per word in the test set.
      loss_multiplier=1.0,

      # Use this parameter to allow for larger sequences in the batch. Without
      # the use of this parameter, the size of the inner two dimensions will
      # be used to judge the sequence length.
      batch_size_multiplier=1,

      # During inference for autoregressive problems, if the batch_size is 1,
      # the inference will stop when the model predict a text_encoder.EOS_ID
      # token.
      stop_at_eos=False,

      # Modalities used to map from input features to a space compatible with
      # chosen model architecture.  One modality spec (which is a 2-tuple,
      # (modality_full_name, vocab_size)) per feature key. modality_full_name
      # is a string type:name, e.g. class_label:class_label_2d. Leaving off
      # the name uses the default modality for that type (e.g. class_label ==
      # class_label:default).
      input_modality={},

      # Modality used to map from hidden representation to the target space.
      # Specified as a modality spec, a 2-tuple described above.
      target_modality=None,

      # Identifiers used to tell the model which input/target space will be
      # expected. For example, it can tell that we expect French as characters
      # as output, or Spanish as sound. Spaces defined as constants in SpaceID
      # class.
      input_space_id=SpaceID.GENERIC,
      target_space_id=SpaceID.GENERIC)


def _are_shapes_fully_defined(shapes_dict):
  for shape in shapes_dict.values():
    if not shape.is_fully_defined():
      return False
  return True


def _summarize_features(features, num_shards=1):
  with tf.name_scope("input_stats"):
    for (k, v) in six.iteritems(features):
      if isinstance(v, tf.Tensor) and v.get_shape().ndims > 1 and v.dtype != tf.string:
        tf.summary.scalar("%s_batch" % k, tf.shape(v)[0] // num_shards)
        tf.summary.scalar("%s_length" % k, tf.shape(v)[1])
        nonpadding = tf.to_float(tf.not_equal(v, 0))
        nonpadding_tokens = tf.reduce_sum(nonpadding)
        tf.summary.scalar("%s_nonpadding_tokens" % k, nonpadding_tokens)
        tf.summary.scalar("%s_nonpadding_fraction" % k,
                          tf.reduce_mean(nonpadding))


def standardize_shapes(features, batch_size=None):
  """Set the right shapes for the features."""

  # TODO: think of better abstraction for this, presumably should
  # pull this from the problem instance
  # these features require expansion because of t2t assumptions
  # that input features are rank 4
  features_to_expand = [
        'inputs', 'targets', 'inputs_example', 'inputs_chunk']
  for fname in features:
    if fname not in features_to_expand:
      continue

    feature = features[fname]
    while len(feature.get_shape()) < 4:
      feature = tf.expand_dims(feature, axis=-1)
    features[fname] = feature

  if batch_size:
    # Ensure batch size is set on all features
    for _, t in six.iteritems(features):
      shape = t.get_shape().as_list()
      shape[0] = batch_size
      t.set_shape(t.get_shape().merge_with(shape))
      # Assert shapes are fully known
      t.get_shape().assert_is_fully_defined()

  for n, t in features.items():
<<<<<<< HEAD
      tf.logging.info(f'Shape for {n}: {t}, {t.get_shape().as_list()}')
=======
      tf.logging.info(f'Standardized shape for {n}: {t}, {t.get_shape().as_list()}')
>>>>>>> 674def2c

  return features


def pad_batch(features, batch_multiple):
  """Pad batch dim of features to nearest multiple of batch_multiple."""
  feature = list(features.items())[0][1]
  batch_size = tf.shape(feature)[0]
  mod = batch_size % batch_multiple
  has_mod = tf.cast(tf.cast(mod, tf.bool), tf.int32)
  batch_padding = batch_multiple * has_mod - mod

  padded_features = {}
  for k, feature in features.items():

    # Fathom: don't pad string features, because that is unsupported
    # in tensorflow.
    if feature.dtype == tf.string:
      padded_features[k] = feature
      continue

    rank = len(feature.shape)
    paddings = []
    for _ in range(rank):
      paddings.append([0, 0])
    paddings[0][1] = batch_padding
    padded_feature = tf.pad(feature, paddings)
    padded_features[k] = padded_feature
  return padded_features


def problem_hparams_to_features(problem_hparams):
  input_space_id, target_space_id = 0, 0
  if problem_hparams:
    input_space_id = problem_hparams.input_space_id
    target_space_id = problem_hparams.target_space_id
  return {
      "input_space_id": input_space_id,
      "target_space_id": target_space_id,
  }


def skip_random_fraction(dataset, data_file):
  # Skip a random fraction at the beginning of the stream.  The skip is
  # essential for synchronous highly-parallel training to avoid multiple
  # replicas reading the same data in lock-step.
  num_skip = random.randint(0, _file_num_records_cached(data_file))
  return dataset.skip(num_skip)<|MERGE_RESOLUTION|>--- conflicted
+++ resolved
@@ -969,10 +969,6 @@
         # to specify the number of examples for all datashards
         # on GPU, num_shards specifies the number datashards and, thus in the
         # packed case, also the number of examples for all datashards
-<<<<<<< HEAD
-        batch_size = params.get('batch_size', num_shards)
-=======
->>>>>>> 674def2c
         if config and config.use_tpu:
           batch_size = params.get('batch_size')
           assert batch_size
@@ -1128,11 +1124,7 @@
 
     features:
         inputs_chunk_mask [num_chunks * max_docs_per_pack]
-<<<<<<< HEAD
-        inputs_* [max_length
-=======
         inputs_* [packed_length]
->>>>>>> 674def2c
 
     """
     max_length = self.max_length(hparams)
@@ -1420,11 +1412,7 @@
       t.get_shape().assert_is_fully_defined()
 
   for n, t in features.items():
-<<<<<<< HEAD
-      tf.logging.info(f'Shape for {n}: {t}, {t.get_shape().as_list()}')
-=======
       tf.logging.info(f'Standardized shape for {n}: {t}, {t.get_shape().as_list()}')
->>>>>>> 674def2c
 
   return features
 
