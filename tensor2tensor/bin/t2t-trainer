#!/usr/bin/env python
# coding=utf-8
# Copyright 2017 The Tensor2Tensor Authors.
#
# Licensed under the Apache License, Version 2.0 (the "License");
# you may not use this file except in compliance with the License.
# You may obtain a copy of the License at
#
#     http://www.apache.org/licenses/LICENSE-2.0
#
# Unless required by applicable law or agreed to in writing, software
# distributed under the License is distributed on an "AS IS" BASIS,
# WITHOUT WARRANTIES OR CONDITIONS OF ANY KIND, either express or implied.
# See the License for the specific language governing permissions and
# limitations under the License.

r"""Trainer for T2T models.

This binary perform training, evaluation, and inference using
the Estimator API with tf.learn Experiment objects.

To train your model, for example:
  t2t-trainer \
      --data_dir ~/data \
      --problems=algorithmic_identity_binary40 \
      --model=transformer
      --hparams_set=transformer_base
"""
from __future__ import absolute_import
from __future__ import division
from __future__ import print_function

import fathomt2t

import os

# Dependency imports

from tensor2tensor.utils import registry
from tensor2tensor.utils import trainer_utils
from tensor2tensor.utils import usr_dir
from tensorflow.python.training import saver

import tensorflow as tf

flags = tf.flags
FLAGS = flags.FLAGS

# See trainer_utils.py for additional command-line flags.
flags.DEFINE_string("t2t_usr_dir", "",
                    "Path to a Python module that will be imported. The "
                    "__init__.py file should include the necessary imports. "
                    "The imported files should contain registrations, "
                    "e.g. @registry.register_model calls, that will then be "
                    "available to the t2t-trainer.")
flags.DEFINE_string("tmp_dir", "/tmp/t2t_datagen",
                    "Temporary storage directory.")
flags.DEFINE_bool("generate_data", False, "Generate data before training?")

flags.DEFINE_integer("eval_steps", 10, "Number of steps in evaluation.")
flags.DEFINE_string("output_dir", "", "Base output directory for run.")
flags.DEFINE_string("master", "", "Address of TensorFlow master.")
flags.DEFINE_string("schedule", "train_and_evaluate",
                    "Method of tf.contrib.learn.Experiment to run.")

<<<<<<< HEAD
##################
#
# FATHOM ADDITIONS
#
##################
flags.DEFINE_bool("debug_mode", False, "Truncate training for debug purposes")
=======
flags.DEFINE_bool("profile", False, "Profile performance?")
>>>>>>> 3159a626

def main(_):
  tf.logging.set_verbosity(tf.logging.INFO)
  usr_dir.import_usr_dir(FLAGS.t2t_usr_dir)
  trainer_utils.log_registry()
  trainer_utils.validate_flags()
  output_dir = os.path.expanduser(FLAGS.output_dir)
  tmp_dir = os.path.expanduser(FLAGS.tmp_dir)
  if not FLAGS.data_dir:
    raise ValueError("You must specify a --data_dir")
  data_dir = os.path.expanduser(FLAGS.data_dir)
  tf.gfile.MakeDirs(output_dir)

  # Generate data if requested.
  if FLAGS.generate_data:
    tf.gfile.MakeDirs(data_dir)
    tf.gfile.MakeDirs(tmp_dir)
    for problem_name in FLAGS.problems.split("-"):
      tf.logging.info("Generating data for %s" % problem_name)
      problem = registry.problem(problem_name)
      problem.generate_data(data_dir, tmp_dir)

  if FLAGS.debug_mode:
    FLAGS.train_steps = 1
    FLAGS.eval_steps = 1

  # Run the trainer.

  def run_experiment():
    trainer_utils.run(
      data_dir=data_dir,
      model=FLAGS.model,
      output_dir=output_dir,
      train_steps=FLAGS.train_steps,
      eval_steps=FLAGS.eval_steps,
      schedule=FLAGS.schedule)
  
  if FLAGS.profile:
    with tf.contrib.tfprof.ProfileContext('/usr/data/output/tfprof',
                                          trace_steps=range(100),
                                          dump_steps=range(100)) as pctx:
      opts = tf.profiler.ProfileOptionBuilder.time_and_memory()
      pctx.add_auto_profiling('op', opts, range(100))

      run_experiment()

  else:
    run_experiment()

  if FLAGS.eval_early_stopping_steps is not None: 
    # update the checkpoint so that it points to the best model
    checkpoint_state = saver.get_checkpoint_state(FLAGS.output_dir)
    all_checkpoint_paths = list(checkpoint_state.all_model_checkpoint_paths)

    def extract_step(path):
      """Extract the step number from a checkpoint path

      Args:
          path: a path, e.g., model.ckpt-17

      Returns:
          step: the step number as an int, e.g., 17
      """
      return int(path[path.rindex('-') + 1:])

    # get available step numbers
    steps = [(extract_step(path), path) for path in all_checkpoint_paths]
    steps = sorted(steps)
    steps, all_checkpoint_paths = zip(*steps)
    
    # the step we want is the last one that would have allowed us to
    # stop when we did (at steps[-1])
    thresh = steps[-1] - FLAGS.eval_early_stopping_steps

    # get the last step that is <= thresh. Note that the early
    # stopping flags are phrased in terms of step number, not how many
    # times we've run eval.
    best_step_index = [ step <= thresh for step in steps ].index(False) - 1
    assert best_step_index >= 0, 'Early stopping stopped before it should have'

    # this is the checkpoint we want
    checkpoint_path = all_checkpoint_paths[best_step_index]

    print('Early stopping chose checkpoint', checkpoint_path)
    
    saver.update_checkpoint_state(
      FLAGS.output_dir,
      checkpoint_path,
      all_checkpoint_paths + [checkpoint_path])
    

  
if __name__ == "__main__":
  tf.app.run(main)<|MERGE_RESOLUTION|>--- conflicted
+++ resolved
@@ -63,16 +63,14 @@
 flags.DEFINE_string("schedule", "train_and_evaluate",
                     "Method of tf.contrib.learn.Experiment to run.")
 
-<<<<<<< HEAD
+
 ##################
 #
 # FATHOM ADDITIONS
 #
 ##################
 flags.DEFINE_bool("debug_mode", False, "Truncate training for debug purposes")
-=======
 flags.DEFINE_bool("profile", False, "Profile performance?")
->>>>>>> 3159a626
 
 def main(_):
   tf.logging.set_verbosity(tf.logging.INFO)
