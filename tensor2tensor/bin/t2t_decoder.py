# coding=utf-8
# Copyright 2018 The Tensor2Tensor Authors.
#
# Licensed under the Apache License, Version 2.0 (the "License");
# you may not use this file except in compliance with the License.
# You may obtain a copy of the License at
#
#     http://www.apache.org/licenses/LICENSE-2.0
#
# Unless required by applicable law or agreed to in writing, software
# distributed under the License is distributed on an "AS IS" BASIS,
# WITHOUT WARRANTIES OR CONDITIONS OF ANY KIND, either express or implied.
# See the License for the specific language governing permissions and
# limitations under the License.
r"""Decode from trained T2T models.

This binary performs inference using the Estimator API.

Example usage to decode from dataset:

  t2t-decoder \
      --data_dir ~/data \
      --problem=algorithmic_identity_binary40 \
      --model=transformer
      --hparams_set=transformer_base

Set FLAGS.decode_interactive or FLAGS.decode_from_file for alternative decode
sources.
"""
from __future__ import absolute_import
from __future__ import division
from __future__ import print_function

import os
<<<<<<< HEAD

# Fathom
import fathomt2t
from fathomt2t.common_flags import (
    setup_decoder_flags,
    decode_num_examples,
    dataset_to_t2t_mode)
from fathomairflow.dags.dag_management.xcom_manipulation import echo_yaml_for_xcom_ingest

# Dependency imports

=======
>>>>>>> e7d5e6c1
from tensor2tensor.bin import t2t_trainer
from tensor2tensor.data_generators import problem  # pylint: disable=unused-import
from tensor2tensor.data_generators import text_encoder
from tensor2tensor.utils import decoding
from tensor2tensor.utils import registry
from tensor2tensor.utils import trainer_lib
from tensor2tensor.utils import usr_dir

import tensorflow as tf

flags = tf.flags
FLAGS = flags.FLAGS

# Additional flags in bin/t2t_trainer.py and utils/flags.py
flags.DEFINE_string("checkpoint_path", None,
                    "Path to the model checkpoint. Overrides output_dir.")
flags.DEFINE_string("decode_from_file", None,
                    "Path to the source file for decoding")
flags.DEFINE_string("decode_to_file", None,
                    "Path to the decoded (output) file")
flags.DEFINE_bool("keep_timestamp", False,
                  "Set the mtime of the decoded file to the "
                  "checkpoint_path+'.index' mtime.")
flags.DEFINE_bool("decode_interactive", False,
                  "Interactive local inference mode.")
flags.DEFINE_integer("decode_shards", 1, "Number of decoding replicas.")
flags.DEFINE_string("score_file", "", "File to score. Each line in the file "
                    "must be in the format input \t target.")
<<<<<<< HEAD
# Fathom
setup_decoder_flags()
flags.DEFINE_bool("fathom_output_predictions", False, "Output predictions based on problem?")
flags.DEFINE_bool("use_original_input", False,
                  "Use the input that was used for validation during training?")
from fathomtf.services.model_management import fathom_t2t_model_setup
=======
flags.DEFINE_bool("decode_in_memory", False, "Decode in memory.")

>>>>>>> e7d5e6c1

def create_hparams():
  return trainer_lib.create_hparams(
      FLAGS.hparams_set,
      FLAGS.hparams,
      data_dir=os.path.expanduser(FLAGS.data_dir),
      problem_name=FLAGS.problem)


def create_decode_hparams():
  decode_hp = decoding.decode_hparams(FLAGS.decode_hparams)
<<<<<<< HEAD
  decode_hp.add_hparam("shards", FLAGS.decode_shards)
  decode_hp.add_hparam("shard_id", FLAGS.worker_id)
  # Fathom
  decode_hp = decode_num_examples(decode_hp=decode_hp)
=======
  decode_hp.shards = FLAGS.decode_shards
  decode_hp.shard_id = FLAGS.worker_id
  decode_hp.decode_in_memory = FLAGS.decode_in_memory
>>>>>>> e7d5e6c1
  return decode_hp


def decode(estimator, hparams, decode_hp):
  """Decode from estimator. Interactive, from file, or from dataset."""
  if FLAGS.decode_interactive:
    if estimator.config.use_tpu:
      raise ValueError("TPU can only decode from dataset.")
    decoding.decode_interactively(estimator, hparams, decode_hp,
                                  checkpoint_path=FLAGS.checkpoint_path)
  elif FLAGS.decode_from_file:
    if estimator.config.use_tpu:
      raise ValueError("TPU can only decode from dataset.")
    decoding.decode_from_file(estimator, FLAGS.decode_from_file, hparams,
                              decode_hp, FLAGS.decode_to_file,
                              checkpoint_path=FLAGS.checkpoint_path)
    if FLAGS.checkpoint_path and FLAGS.keep_timestamp:
      ckpt_time = os.path.getmtime(FLAGS.checkpoint_path + ".index")
      os.utime(FLAGS.decode_to_file, (ckpt_time, ckpt_time))
  else:

    # Fathom
    predictions = decoding.decode_from_dataset(
        estimator,
        FLAGS.problem,
        hparams,
        decode_hp,
        decode_to_file=FLAGS.decode_to_file,
        dataset_split=dataset_to_t2t_mode(FLAGS.dataset_split),
        return_generator=FLAGS.fathom_output_predictions)

    # Fathom
    if FLAGS.fathom_output_predictions:
      print('Assuming only one problem...')
      assert '-' not in FLAGS.problems
      problem = registry.problem(FLAGS.problems)
      problem.output_predictions(
          predictions=predictions,
          num_examples=FLAGS.num_examples)


def score_file(filename):
  """Score each line in a file and return the scores."""
  # Prepare model.
  hparams = create_hparams()
  encoders = registry.problem(FLAGS.problem).feature_encoders(FLAGS.data_dir)
  has_inputs = "inputs" in encoders

  # Prepare features for feeding into the model.
  if has_inputs:
    inputs_ph = tf.placeholder(dtype=tf.int32)  # Just length dimension.
    batch_inputs = tf.reshape(inputs_ph, [1, -1, 1, 1])  # Make it 4D.
  targets_ph = tf.placeholder(dtype=tf.int32)  # Just length dimension.
  batch_targets = tf.reshape(targets_ph, [1, -1, 1, 1])  # Make it 4D.
  features = {
      "inputs": batch_inputs,
      "targets": batch_targets,
  } if has_inputs else {"targets": batch_targets}

  # Prepare the model and the graph when model runs on features.
  model = registry.model(FLAGS.model)(hparams, tf.estimator.ModeKeys.EVAL)
  _, losses = model(features)
  saver = tf.train.Saver()

  with tf.Session() as sess:
    # Load weights from checkpoint.
    ckpts = tf.train.get_checkpoint_state(FLAGS.output_dir)
    ckpt = ckpts.model_checkpoint_path
    saver.restore(sess, ckpt)
    # Run on each line.
    results = []
    for line in open(filename):
      tab_split = line.split("\t")
      if len(tab_split) > 2:
        raise ValueError("Each line must have at most one tab separator.")
      if len(tab_split) == 1:
        targets = tab_split[0].strip()
      else:
        targets = tab_split[1].strip()
        inputs = tab_split[0].strip()
      # Run encoders and append EOS symbol.
      targets_numpy = encoders["targets"].encode(
          targets) + [text_encoder.EOS_ID]
      if has_inputs:
        inputs_numpy = encoders["inputs"].encode(inputs) + [text_encoder.EOS_ID]
      # Prepare the feed.
      feed = {
          inputs_ph: inputs_numpy,
          targets_ph: targets_numpy
      } if has_inputs else {targets_ph: targets_numpy}
      # Get the score.
      np_loss = sess.run(losses["training"], feed)
      results.append(np_loss)

    # Fathom
    if FLAGS.fathom_output_predictions:
      print('Assuming only one problem...')
      assert '-' not in FLAGS.problems
      problem = registry.problem(FLAGS.problems)
      problem.output_predictions(predictions)

  return results
      

def main(_):
  tf.logging.set_verbosity(tf.logging.INFO)
  trainer_lib.set_random_seed(FLAGS.random_seed)

  # Fathom
  checkpoint_path = fathom_t2t_model_setup()

  usr_dir.import_usr_dir(FLAGS.t2t_usr_dir)


  if FLAGS.score_file:
    filename = os.path.expanduser(FLAGS.score_file)
    if not tf.gfile.Exists(filename):
      raise ValueError("The file to score doesn't exist: %s" % filename)
    results = score_file(filename)
    if not FLAGS.decode_to_file:
      raise ValueError("To score a file, specify --decode_to_file for results.")
    write_file = open(os.path.expanduser(FLAGS.decode_to_file), "w")
    for score in results:
      write_file.write("%.6f\n" % score)
    write_file.close()
    return

  hp = create_hparams()
  decode_hp = create_decode_hparams()

  estimator = trainer_lib.create_estimator(
      FLAGS.model,
      hp,
      t2t_trainer.create_run_config(hp),
      decode_hparams=decode_hp,
      use_tpu=FLAGS.use_tpu)

  decode(estimator, hp, decode_hp)

  # Fathom
  # This xcom is here so that tasks after decode know the local path to the
  # downloaded model. Train does this same xcom echo.
  # Decode, predict, and evaluate code should
  # converge to use the same fathom_t2t_model_setup.
  echo_yaml_for_xcom_ingest({'output-dir': os.path.dirname(checkpoint_path),
                             'output-file': FLAGS.decode_output_file})


if __name__ == "__main__":
  tf.app.run()<|MERGE_RESOLUTION|>--- conflicted
+++ resolved
@@ -32,7 +32,6 @@
 from __future__ import print_function
 
 import os
-<<<<<<< HEAD
 
 # Fathom
 import fathomt2t
@@ -44,8 +43,6 @@
 
 # Dependency imports
 
-=======
->>>>>>> e7d5e6c1
 from tensor2tensor.bin import t2t_trainer
 from tensor2tensor.data_generators import problem  # pylint: disable=unused-import
 from tensor2tensor.data_generators import text_encoder
@@ -74,17 +71,14 @@
 flags.DEFINE_integer("decode_shards", 1, "Number of decoding replicas.")
 flags.DEFINE_string("score_file", "", "File to score. Each line in the file "
                     "must be in the format input \t target.")
-<<<<<<< HEAD
 # Fathom
 setup_decoder_flags()
 flags.DEFINE_bool("fathom_output_predictions", False, "Output predictions based on problem?")
 flags.DEFINE_bool("use_original_input", False,
                   "Use the input that was used for validation during training?")
 from fathomtf.services.model_management import fathom_t2t_model_setup
-=======
 flags.DEFINE_bool("decode_in_memory", False, "Decode in memory.")
 
->>>>>>> e7d5e6c1
 
 def create_hparams():
   return trainer_lib.create_hparams(
@@ -96,16 +90,12 @@
 
 def create_decode_hparams():
   decode_hp = decoding.decode_hparams(FLAGS.decode_hparams)
-<<<<<<< HEAD
-  decode_hp.add_hparam("shards", FLAGS.decode_shards)
-  decode_hp.add_hparam("shard_id", FLAGS.worker_id)
-  # Fathom
-  decode_hp = decode_num_examples(decode_hp=decode_hp)
-=======
   decode_hp.shards = FLAGS.decode_shards
   decode_hp.shard_id = FLAGS.worker_id
   decode_hp.decode_in_memory = FLAGS.decode_in_memory
->>>>>>> e7d5e6c1
+
+  # TODO: rllin fix
+  decode_hp = decode_num_examples(decode_hp=decode_hp)
   return decode_hp
 
 
