--- conflicted
+++ resolved
@@ -90,14 +90,13 @@
   decode_hp.shards = FLAGS.decode_shards
   decode_hp.shard_id = FLAGS.worker_id
   decode_hp.decode_in_memory = FLAGS.decode_in_memory
-<<<<<<< HEAD
-
+
+  # Fathom
   # TODO: rllin fix
   decode_hp = decode_num_examples(decode_hp=decode_hp)
-=======
+
   decode_hp.decode_to_file = FLAGS.decode_to_file
   decode_hp.decode_reference = FLAGS.decode_reference
->>>>>>> be789121
   return decode_hp
 
 
