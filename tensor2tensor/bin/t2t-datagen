#!/usr/bin/env python
"""Data generation for Tensor2Tensor.

This script is used to generate data to train your models
for a number problems for which open-source data is available.

For example, to generate data for MNIST run this:

t2t-datagen \
  --problem=image_mnist \
  --data_dir=~/t2t_data \
  --tmp_dir=~/t2t_data/tmp
"""
from __future__ import absolute_import
from __future__ import division
from __future__ import print_function

from tensor2tensor.bin import t2t_datagen
import fathomt2t

import tensorflow as tf

def main(argv):
  t2t_datagen.main(argv)


if __name__ == "__main__":
<<<<<<< HEAD
  tf.app.run(main)
=======
  tf.logging.set_verbosity(tf.logging.INFO)
  tf.app.run()
>>>>>>> be789121
<|MERGE_RESOLUTION|>--- conflicted
+++ resolved
@@ -25,9 +25,5 @@
 
 
 if __name__ == "__main__":
-<<<<<<< HEAD
-  tf.app.run(main)
-=======
   tf.logging.set_verbosity(tf.logging.INFO)
-  tf.app.run()
->>>>>>> be789121
+  tf.app.run()