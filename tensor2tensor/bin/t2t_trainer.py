# coding=utf-8
# Copyright 2018 The Tensor2Tensor Authors.
#
# Licensed under the Apache License, Version 2.0 (the "License");
# you may not use this file except in compliance with the License.
# You may obtain a copy of the License at
#
#     http://www.apache.org/licenses/LICENSE-2.0
#
# Unless required by applicable law or agreed to in writing, software
# distributed under the License is distributed on an "AS IS" BASIS,
# WITHOUT WARRANTIES OR CONDITIONS OF ANY KIND, either express or implied.
# See the License for the specific language governing permissions and
# limitations under the License.
"""Train and evaluate."""
from __future__ import absolute_import
from __future__ import division
from __future__ import print_function

import contextlib
import os
import sys

# Dependency imports

from tensor2tensor import models  # pylint: disable=unused-import
from tensor2tensor import problems as problems_lib  # pylint: disable=unused-import
from tensor2tensor.utils import cloud_mlengine
from tensor2tensor.utils import cloud_tpu
from tensor2tensor.utils import decoding
from tensor2tensor.utils import flags as t2t_flags  # pylint: disable=unused-import
from tensor2tensor.utils import registry
from tensor2tensor.utils import trainer_lib
from tensor2tensor.utils import usr_dir


import tensorflow as tf

import fathomt2t.t2t_utils.t2t_trainer_utils as fathom

flags = tf.flags
FLAGS = flags.FLAGS

# See flags.py for additional command-line flags.
flags.DEFINE_string("t2t_usr_dir", None,
                    "Path to a Python module that will be imported. The "
                    "__init__.py file should include the necessary imports. "
                    "The imported files should contain registrations, "
                    "e.g. @registry.register_model calls, that will then be "
                    "available to the t2t-trainer.")
flags.DEFINE_integer("random_seed", 1234, "Random seed.")
flags.DEFINE_integer("tpu_num_shards", 8, "Number of tpu shards.")
flags.DEFINE_integer("iterations_per_loop", 100,
                     "Number of iterations in a TPU training loop.")
flags.DEFINE_bool("use_tpu", False, "Whether to use TPU.")
flags.DEFINE_integer("tpu_infeed_sleep_secs", None,
                     "How long to sleep the infeed thread.")
flags.DEFINE_bool("generate_data", False, "Generate data before training?")
flags.DEFINE_string("tmp_dir", "/tmp/t2t_datagen",
                    "Temporary storage directory, used if --generate_data.")
flags.DEFINE_bool("profile", False, "Profile performance?")
flags.DEFINE_integer("inter_op_parallelism_threads", 0,
                     "Number of inter_op_parallelism_threads to use for CPU. "
                     "See TensorFlow config.proto for details.")
flags.DEFINE_integer("intra_op_parallelism_threads", 0,
                     "Number of intra_op_parallelism_threads to use for CPU. "
                     "See TensorFlow config.proto for details.")

# To maintain compatibility with some internal libs, we guard against these flag
# definitions possibly erring. Apologies for the ugliness.
try:
  flags.DEFINE_string("master", "", "Address of TensorFlow master.")
  flags.DEFINE_string("output_dir", "", "Base output directory for run.")
  # NOTE: Fathom change continuous => train_and_eval b/c
  # continuous_train_and_eval is broken w/ early stopping
  flags.DEFINE_string("schedule", "train_and_evaluate",
                      "Method of Experiment to run.")
  flags.DEFINE_integer("eval_steps", 100,
                       "Number of steps in evaluation. By default, eval will "
                       "stop after eval_steps or when it runs through the eval "
                       "dataset once in full, whichever comes first, so this "
                       "can be a very large number.")
except:  # pylint: disable=bare-except
  pass

# Google Cloud TPUs
flags.DEFINE_bool("cloud_tpu", False, "Whether to launch on Cloud TPUs.")
flags.DEFINE_string("cloud_vm_name", "%s-vm" % os.getenv("USER"),
                    "Name of Cloud VM to use or create.")
flags.DEFINE_string("cloud_tpu_name", "%s-tpu" % os.getenv("USER"),
                    "Name of Cloud TPU instance to use or create.")
flags.DEFINE_bool("cloud_delete_on_done", False,
                  "Whether to delete the VM and TPU instance when done.")
<<<<<<< HEAD
flags.DEFINE_bool("cloud_skip_confirmation", False,
                  "Whether to skip launch confirmations.")
=======
>>>>>>> c1f913a1

# Google Cloud ML Engine
flags.DEFINE_bool("cloud_mlengine", False,
                  "Whether to launch on Cloud ML Engine.")
flags.DEFINE_string("cloud_mlengine_master_type", None,
                    "Machine type for master on Cloud ML Engine. "
                    "If provided, overrides default selections based on "
                    "--worker_gpu. User is responsible for ensuring "
                    "type is valid and that --worker_gpu matches number of "
                    "GPUs on machine type. See documentation: "
                    "https://cloud.google.com/ml-engine/reference/rest/v1/"
                    "projects.jobs#traininginput")
# Hyperparameter tuning on Cloud ML Engine
# Pass an --hparams_range to enable
flags.DEFINE_string("autotune_objective", None,
                    "TensorBoard metric name to optimize.")
flags.DEFINE_bool("autotune_maximize", True,
                  "Whether to maximize (vs. minimize) autotune_objective.")
flags.DEFINE_integer("autotune_max_trials", 10,
                     "Maximum number of tuning experiments to run.")
flags.DEFINE_integer("autotune_parallel_trials", 1,
                     "How many trials to run in parallel (will spin up this "
                     "many jobs.")
# Note than in open-source TensorFlow, the dash gets converted to an underscore,
# so access is FLAGS.job_dir.
flags.DEFINE_string("job-dir", None,
                    "DO NOT USE. Exists only for Cloud ML Engine to pass in "
                    "during hyperparameter tuning. Overrides --output_dir.")

<<<<<<< HEAD

def set_hparams_from_args(args):
  """Set hparams overrides from unparsed args list."""
  if not args:
    return

  hp_prefix = "--hp_"
  tf.logging.info("Found unparsed command-line arguments. Checking if any "
                  "start with %s and interpreting those as hparams "
                  "settings.", hp_prefix)

  pairs = []
  i = 0
  while i < len(args):
    arg = args[i]
    if arg.startswith(hp_prefix):
      pairs.append((arg[len(hp_prefix):], args[i+1]))
      i += 2
    else:
      tf.logging.warn("Found unknown flag: %s", arg)
      i += 1

  as_hparams = ",".join(["%s=%s" % (key, val) for key, val in pairs])
  if FLAGS.hparams:
    as_hparams = "," + as_hparams
  FLAGS.hparams += as_hparams
=======
>>>>>>> c1f913a1

def get_problem_name():
  try: 
    problems = FLAGS.problems.split("-")
    assert len(problems) == 1
    return problems[0]
  except AttributeError:
    return FLAGS.problem

##################
#
# END FATHOM ADDS
#
##################


def create_hparams():
  if (FLAGS.cloud_tpu or FLAGS.use_tpu) and "tpu" not in FLAGS.hparams_set:
    tf.logging.warn("Not all hyperparameter sets work on TPU. "
                    "Prefer hparams_sets with a '_tpu' suffix, "
                    "e.g. transformer_tpu, if available for your model.")
  return trainer_lib.create_hparams(FLAGS.hparams_set, FLAGS.hparams)


def create_experiment_fn():
  return trainer_lib.create_experiment_fn(
      model_name=FLAGS.model,
      problem_name=get_problem_name(),
      data_dir=os.path.expanduser(FLAGS.data_dir),
      train_steps=FLAGS.train_steps,
      eval_steps=FLAGS.eval_steps,
      min_eval_frequency=FLAGS.local_eval_frequency,
      schedule=FLAGS.schedule,
      export=FLAGS.export_saved_model,
      decode_hparams=decoding.decode_hparams(FLAGS.decode_hparams),
      use_tfdbg=FLAGS.tfdbg,
      use_dbgprofile=FLAGS.dbgprofile,
      eval_early_stopping_steps=FLAGS.eval_early_stopping_steps,
      eval_early_stopping_metric=FLAGS.eval_early_stopping_metric,
      eval_early_stopping_metric_delta=FLAGS.eval_early_stopping_metric_delta,
      eval_early_stopping_metric_minimize=FLAGS.
      eval_early_stopping_metric_minimize,
      use_tpu=FLAGS.use_tpu)



def create_run_config(hp):
  """Create a run config.

  Args:
    hp: model hyperparameters
  Returns:
    a run config
  """
  save_ckpt_steps = max(FLAGS.iterations_per_loop, FLAGS.local_eval_frequency)
  save_ckpt_secs = FLAGS.save_checkpoints_secs or None
  if save_ckpt_secs:
    save_ckpt_steps = None
  assert FLAGS.output_dir or FLAGS.checkpoint_path
  # the various custom getters we have written do not play well together yet.
  # TODO(noam): ask rsepassi for help here.
  daisy_chain_variables = (
      hp.daisy_chain_variables and
      hp.activation_dtype == "float32" and
      hp.weight_dtype == "float32")
  return trainer_lib.create_run_config(
      model_dir=os.path.expanduser(FLAGS.output_dir),
      master=FLAGS.master,
      iterations_per_loop=FLAGS.iterations_per_loop,
      num_shards=FLAGS.tpu_num_shards,
      log_device_placement=FLAGS.log_device_placement,
      save_checkpoints_steps=save_ckpt_steps,
      save_checkpoints_secs=save_ckpt_secs,
      keep_checkpoint_max=FLAGS.keep_checkpoint_max,
      keep_checkpoint_every_n_hours=FLAGS.keep_checkpoint_every_n_hours,
      num_gpus=FLAGS.worker_gpu,
      gpu_order=FLAGS.gpu_order,
      shard_to_cpu=FLAGS.locally_shard_to_cpu,
      num_async_replicas=FLAGS.worker_replicas,
      gpu_mem_fraction=FLAGS.worker_gpu_memory_fraction,
      enable_graph_rewriter=FLAGS.enable_graph_rewriter,
      use_tpu=FLAGS.use_tpu,
      schedule=FLAGS.schedule,
      no_data_parallelism=hp.no_data_parallelism,
      daisy_chain_variables=daisy_chain_variables,
      ps_replicas=FLAGS.ps_replicas,
      ps_job=FLAGS.ps_job,
      ps_gpu=FLAGS.ps_gpu,
      sync=FLAGS.sync,
      worker_id=FLAGS.worker_id,
      worker_job=FLAGS.worker_job,
      random_seed=FLAGS.random_seed,
      tpu_infeed_sleep_secs=FLAGS.tpu_infeed_sleep_secs,
      inter_op_parallelism_threads=FLAGS.inter_op_parallelism_threads,
      intra_op_parallelism_threads=FLAGS.intra_op_parallelism_threads)


def generate_data():
  # Generate data if requested.
  data_dir = os.path.expanduser(FLAGS.data_dir)
  tmp_dir = os.path.expanduser(FLAGS.tmp_dir)
  tf.gfile.MakeDirs(data_dir)
  tf.gfile.MakeDirs(tmp_dir)

  problem_name = get_problem_name()
  tf.logging.info("Generating data for %s" % problem_name)
  registry.problem(problem_name).generate_data(data_dir, tmp_dir)


@contextlib.contextmanager
def profile_context():
  if FLAGS.profile:
    with tf.contrib.tfprof.ProfileContext(
        "t2tprof", trace_steps=range(100), dump_steps=range(100)) as pctx:
      opts = tf.profiler.ProfileOptionBuilder.time_and_memory()
      pctx.add_auto_profiling("op", opts, range(100))
      yield
  else:
    yield


def log_registry():
  if FLAGS.registry_help:
    tf.logging.info(registry.help_string())
    sys.exit(0)


def is_chief():
  schedules = ["train", "train_and_evaluate", "continuous_train_and_eval"]
  return FLAGS.worker_id == 0 and FLAGS.schedule in schedules


def save_metadata(hparams):
  """Saves FLAGS and hparams to output_dir."""
  output_dir = os.path.expanduser(FLAGS.output_dir)
  if not tf.gfile.Exists(output_dir):
    tf.gfile.MakeDirs(output_dir)

  # Save FLAGS in txt file
  if hasattr(FLAGS, "flags_into_string"):
    flags_str = FLAGS.flags_into_string()
    t2t_flags_str = "\n".join([
        "--%s=%s" % (f.name, f.value)
        for f in FLAGS.flags_by_module_dict()["tensor2tensor.utils.flags"]
    ])
  else:
    flags_dict = FLAGS.__dict__["__flags"]
    flags_str = "\n".join(
        ["--%s=%s" % (name, str(f)) for (name, f) in flags_dict.items()])
    t2t_flags_str = None

  flags_txt = os.path.join(output_dir, "flags.txt")
  with tf.gfile.Open(flags_txt, "w") as f:
    f.write(flags_str)

  if t2t_flags_str:
    t2t_flags_txt = os.path.join(output_dir, "flags_t2t.txt")
    with tf.gfile.Open(t2t_flags_txt, "w") as f:
      f.write(t2t_flags_str)

  # Save hparams as hparams.json
  hparams_fname = os.path.join(output_dir, "hparams.json")
  with tf.gfile.Open(hparams_fname, "w") as f:
    f.write(hparams.to_json(indent=0, sort_keys=True))


def execute_schedule(exp):
  if not hasattr(exp, FLAGS.schedule):
    raise ValueError(
        "Experiment has no method %s, from --schedule" % FLAGS.schedule)
  with profile_context():
    getattr(exp, FLAGS.schedule)()

@contextlib.contextmanager
def maybe_cloud_tpu():
  """If FLAGS.cloud_tpu is set, setup Cloud instances."""
  if not FLAGS.cloud_tpu:
    yield
    return

  tf.logging.info("Running on Cloud TPU")

  if (not FLAGS.data_dir.startswith("gs://") or
      not FLAGS.output_dir.startswith("gs://")):
    raise ValueError("To run on Cloud TPUs, data_dir and output_dir need to "
                     "be gs:// paths, i.e. on Google Cloud Storage.")

  FLAGS.use_tpu = True
  with cloud_tpu.cloud_tpu(
      FLAGS.cloud_vm_name,
      FLAGS.cloud_tpu_name,
      delete_on_done=FLAGS.cloud_delete_on_done) as tpu_master:
    FLAGS.master = tpu_master
    yield

<<<<<<< HEAD

def main(argv):
  # Fathom
  if FLAGS.fathom:
      fathom.t2t_trainer_setup(get_problem_name())

=======

def main(_):
  fathom.t2t_trainer_setup(get_problem_name())

>>>>>>> c1f913a1
  tf.logging.set_verbosity(tf.logging.INFO)
  trainer_lib.set_random_seed(FLAGS.random_seed)
  usr_dir.import_usr_dir(FLAGS.t2t_usr_dir)
  log_registry()

  if FLAGS.cloud_mlengine:
    return cloud_mlengine.launch()

  if FLAGS.generate_data:
    generate_data()

  if cloud_mlengine.job_dir():
    FLAGS.output_dir = cloud_mlengine.job_dir()
    
  if argv:
    set_hparams_from_args(argv[1:])
  hparams = create_hparams()

  hparams = fathom.adjust_params_for_scaling(hparams)

  with maybe_cloud_tpu():
    exp_fn = create_experiment_fn()
    exp = exp_fn(create_run_config(hparams), hparams)
    if is_chief():
      save_metadata(hparams)
    execute_schedule(exp)

  # NOTE: this must run LAST in the process, to make sure STDOUT is
  # appropriately populated.
  fathom.t2t_trainer_cleanup()

if __name__ == "__main__":
  # Fathom
  tf.flags.mark_flag_as_required('airflow_pipeline_yaml')
  tf.flags.mark_flag_as_required('timestamp')
<<<<<<< HEAD
=======

>>>>>>> c1f913a1
  tf.app.run()<|MERGE_RESOLUTION|>--- conflicted
+++ resolved
@@ -91,11 +91,8 @@
                     "Name of Cloud TPU instance to use or create.")
 flags.DEFINE_bool("cloud_delete_on_done", False,
                   "Whether to delete the VM and TPU instance when done.")
-<<<<<<< HEAD
 flags.DEFINE_bool("cloud_skip_confirmation", False,
                   "Whether to skip launch confirmations.")
-=======
->>>>>>> c1f913a1
 
 # Google Cloud ML Engine
 flags.DEFINE_bool("cloud_mlengine", False,
@@ -125,7 +122,6 @@
                     "DO NOT USE. Exists only for Cloud ML Engine to pass in "
                     "during hyperparameter tuning. Overrides --output_dir.")
 
-<<<<<<< HEAD
 
 def set_hparams_from_args(args):
   """Set hparams overrides from unparsed args list."""
@@ -152,8 +148,6 @@
   if FLAGS.hparams:
     as_hparams = "," + as_hparams
   FLAGS.hparams += as_hparams
-=======
->>>>>>> c1f913a1
 
 def get_problem_name():
   try: 
@@ -349,19 +343,12 @@
     FLAGS.master = tpu_master
     yield
 
-<<<<<<< HEAD
 
 def main(argv):
   # Fathom
   if FLAGS.fathom:
       fathom.t2t_trainer_setup(get_problem_name())
 
-=======
-
-def main(_):
-  fathom.t2t_trainer_setup(get_problem_name())
-
->>>>>>> c1f913a1
   tf.logging.set_verbosity(tf.logging.INFO)
   trainer_lib.set_random_seed(FLAGS.random_seed)
   usr_dir.import_usr_dir(FLAGS.t2t_usr_dir)
@@ -397,8 +384,4 @@
   # Fathom
   tf.flags.mark_flag_as_required('airflow_pipeline_yaml')
   tf.flags.mark_flag_as_required('timestamp')
-<<<<<<< HEAD
-=======
-
->>>>>>> c1f913a1
   tf.app.run()