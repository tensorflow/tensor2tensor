# coding=utf-8
# Copyright 2018 The Tensor2Tensor Authors.
#
# Licensed under the Apache License, Version 2.0 (the "License");
# you may not use this file except in compliance with the License.
# You may obtain a copy of the License at
#
#     http://www.apache.org/licenses/LICENSE-2.0
#
# Unless required by applicable law or agreed to in writing, software
# distributed under the License is distributed on an "AS IS" BASIS,
# WITHOUT WARRANTIES OR CONDITIONS OF ANY KIND, either express or implied.
# See the License for the specific language governing permissions and
# limitations under the License.
"""Produces the training and dev data for --problem into --data_dir.

Produces sharded and shuffled TFRecord files of tensorflow.Example protocol
buffers for a variety of registered datasets.

All Problems are registered with @registry.register_problem or are in
_SUPPORTED_PROBLEM_GENERATORS in this file. Each entry maps a string name
(selectable on the command-line with --problem) to a function that takes 2
arguments - input_directory and mode (one of "train" or "dev") - and yields for
each training example a dictionary mapping string feature names to lists of
{string, int, float}. The generator will be run once for each mode.
"""
from __future__ import absolute_import
from __future__ import division
from __future__ import print_function

import multiprocessing
import os
import random
import tempfile

# Dependency imports

# Fathom
import fathomt2t
import fathomairflow.dags.dag_management.xcom_manipulation as xcom
from fathomtf.services.model_management import (fathom_t2t_model_setup,
                                                fix_paths_for_workspace)
import absl

import numpy as np

from tensor2tensor import problems as problems_lib  # pylint: disable=unused-import
from tensor2tensor.data_generators import algorithmic_math
from tensor2tensor.data_generators import audio
from tensor2tensor.data_generators import generator_utils
from tensor2tensor.data_generators import snli
from tensor2tensor.data_generators import wsj_parsing
from tensor2tensor.utils import registry
from tensor2tensor.utils import usr_dir

import tensorflow as tf

flags = tf.flags
FLAGS = flags.FLAGS

# Fathom
<<<<<<< HEAD
try:
  # this can be defined elsewhere, so try-catch it
  flags.DEFINE_string("gcs_subpath", None, "Subpath to the model")
except:
=======
# TODO: find some more permanent and clean solution to the problem of
# flags being defined in multiple places. Cleanest is probably to have
# a flags.py that lives in diseaseTools and which contains literally
# all fathom-defined t2t flags, and then strip all of them out of t2t.
try:
  flags.DEFINE_string("gcs_subpath", None, "Subpath to the model")
except absl.flags._exceptions.DuplicateFlagError:
>>>>>>> 01a6a520
  pass

flags.DEFINE_string("data_dir", "", "Data directory.")
flags.DEFINE_string("tmp_dir", "/tmp/t2t_datagen",
                    "Temporary storage directory.")
flags.DEFINE_string("problem", "",
                    "The name of the problem to generate data for.")
flags.DEFINE_string("exclude_problems", "",
                    "Comma-separates list of problems to exclude.")
flags.DEFINE_integer("num_shards", 0, "How many shards to use. Ignored for "
                     "registered Problems.")
flags.DEFINE_integer("max_cases", 0,
                     "Maximum number of cases to generate (unbounded if 0).")
flags.DEFINE_bool("only_list", False,
                  "If true, we only list the problems that will be generated.")
flags.DEFINE_integer("random_seed", 429459, "Random seed to use.")
flags.DEFINE_integer("task_id", -1, "For distributed data generation.")
flags.DEFINE_integer("task_id_start", -1, "For distributed data generation.")
flags.DEFINE_integer("task_id_end", -1, "For distributed data generation.")
flags.DEFINE_integer(
    "num_concurrent_processes", None,
    "Applies only to problems for which multiprocess_generate=True.")
flags.DEFINE_string("t2t_usr_dir", "",
                    "Path to a Python module that will be imported. The "
                    "__init__.py file should include the necessary imports. "
                    "The imported files should contain registrations, "
                    "e.g. @registry.register_problem calls, that will then be "
                    "available to t2t-datagen.")


# Mapping from problems that we can generate data for to their generators.
# pylint: disable=g-long-lambda
_SUPPORTED_PROBLEM_GENERATORS = {
    "algorithmic_algebra_inverse": (
        lambda: algorithmic_math.algebra_inverse(26, 0, 2, 100000),
        lambda: algorithmic_math.algebra_inverse(26, 3, 3, 10000)),
    "parsing_english_ptb8k": (
        lambda: wsj_parsing.parsing_token_generator(
            FLAGS.data_dir, FLAGS.tmp_dir, True, 2**13, 2**9),
        lambda: wsj_parsing.parsing_token_generator(
            FLAGS.data_dir, FLAGS.tmp_dir, False, 2**13, 2**9)),
    "parsing_english_ptb16k": (
        lambda: wsj_parsing.parsing_token_generator(
            FLAGS.data_dir, FLAGS.tmp_dir, True, 2**14, 2**9),
        lambda: wsj_parsing.parsing_token_generator(
            FLAGS.data_dir, FLAGS.tmp_dir, False, 2**14, 2**9)),
    "inference_snli32k": (
        lambda: snli.snli_token_generator(FLAGS.tmp_dir, True, 2**15),
        lambda: snli.snli_token_generator(FLAGS.tmp_dir, False, 2**15),
    ),
    "audio_timit_characters_test": (
        lambda: audio.timit_generator(
            FLAGS.data_dir, FLAGS.tmp_dir, True, 1718),
        lambda: audio.timit_generator(
            FLAGS.data_dir, FLAGS.tmp_dir, False, 626)),
    "audio_timit_tokens_8k_test": (
        lambda: audio.timit_generator(
            FLAGS.data_dir, FLAGS.tmp_dir, True, 1718,
            vocab_filename="vocab.endefr.%d" % 2**13, vocab_size=2**13),
        lambda: audio.timit_generator(
            FLAGS.data_dir, FLAGS.tmp_dir, False, 626,
            vocab_filename="vocab.endefr.%d" % 2**13, vocab_size=2**13)),
    "audio_timit_tokens_32k_test": (
        lambda: audio.timit_generator(
            FLAGS.data_dir, FLAGS.tmp_dir, True, 1718,
            vocab_filename="vocab.endefr.%d" % 2**15, vocab_size=2**15),
        lambda: audio.timit_generator(
            FLAGS.data_dir, FLAGS.tmp_dir, False, 626,
            vocab_filename="vocab.endefr.%d" % 2**15, vocab_size=2**15)),
}

# pylint: enable=g-long-lambda


def set_random_seed():
  """Set the random seed from flag everywhere."""
  tf.set_random_seed(FLAGS.random_seed)
  random.seed(FLAGS.random_seed)
  np.random.seed(FLAGS.random_seed)


def main(_):
  # Fathom
  fix_paths_for_workspace(FLAGS)

  tf.logging.set_verbosity(tf.logging.INFO)
  usr_dir.import_usr_dir(FLAGS.t2t_usr_dir)

  # Fathom
  fathom_t2t_model_setup()

  # Calculate the list of problems to generate.
  problems = sorted(
      list(_SUPPORTED_PROBLEM_GENERATORS) + registry.list_problems())
  for exclude in FLAGS.exclude_problems.split(","):
    if exclude:
      problems = [p for p in problems if exclude not in p]
  if FLAGS.problem and FLAGS.problem[-1] == "*":
    problems = [p for p in problems if p.startswith(FLAGS.problem[:-1])]
  elif FLAGS.problem:
    problems = [p for p in problems if p == FLAGS.problem]
  else:
    problems = []

  # Remove TIMIT if paths are not given.
  if not FLAGS.timit_paths:
    problems = [p for p in problems if "timit" not in p]
  # Remove parsing if paths are not given.
  if not FLAGS.parsing_path:
    problems = [p for p in problems if "parsing" not in p]

  if not problems:
    problems_str = "\n  * ".join(
        sorted(list(_SUPPORTED_PROBLEM_GENERATORS) + registry.list_problems()))
    error_msg = ("You must specify one of the supported problems to "
                 "generate data for:\n  * " + problems_str + "\n")
    error_msg += ("TIMIT and parsing need data_sets specified with "
                  "--timit_paths and --parsing_path.")
    raise ValueError(error_msg)

  if not FLAGS.data_dir:
    FLAGS.data_dir = tempfile.gettempdir()
    tf.logging.warning("It is strongly recommended to specify --data_dir. "
                       "Data will be written to default data_dir=%s.",
                       FLAGS.data_dir)

  tf.logging.info("Generating problems:\n%s"
                  % registry.display_list_by_prefix(problems,
                                                    starting_spaces=4))
  if FLAGS.only_list:
    return
  for problem in problems:
    set_random_seed()

    if problem in _SUPPORTED_PROBLEM_GENERATORS:
      generate_data_for_problem(problem)
    else:
      generate_data_for_registered_problem(problem)

  # Fathom
  xcom.echo_yaml_for_xcom_ingest({'t2t_data_dir': FLAGS.data_dir})


def generate_data_for_problem(problem):
  """Generate data for a problem in _SUPPORTED_PROBLEM_GENERATORS."""
  training_gen, dev_gen = _SUPPORTED_PROBLEM_GENERATORS[problem]

  num_shards = FLAGS.num_shards or 10
  tf.logging.info("Generating training data for %s.", problem)
  train_output_files = generator_utils.train_data_filenames(
      problem + generator_utils.UNSHUFFLED_SUFFIX, FLAGS.data_dir, num_shards)
  generator_utils.generate_files(training_gen(), train_output_files,
                                 FLAGS.max_cases)
  tf.logging.info("Generating development data for %s.", problem)
  dev_output_files = generator_utils.dev_data_filenames(
      problem + generator_utils.UNSHUFFLED_SUFFIX, FLAGS.data_dir, 1)
  generator_utils.generate_files(dev_gen(), dev_output_files)
  all_output_files = train_output_files + dev_output_files
  generator_utils.shuffle_dataset(all_output_files)


def generate_data_in_process(arg):
  problem_name, data_dir, tmp_dir, task_id = arg
  problem = registry.problem(problem_name)
  problem.generate_data(data_dir, tmp_dir, task_id)


def generate_data_for_registered_problem(problem_name):
  tf.logging.info("Generating data for %s.", problem_name)
  if FLAGS.num_shards:
    raise ValueError("--num_shards should not be set for registered Problem.")
  problem = registry.problem(problem_name)
  task_id = None if FLAGS.task_id < 0 else FLAGS.task_id
  data_dir = os.path.expanduser(FLAGS.data_dir)
  tmp_dir = os.path.expanduser(FLAGS.tmp_dir)
  if task_id is None and problem.multiprocess_generate:
    if FLAGS.task_id_start != -1:
      assert FLAGS.task_id_end != -1
      task_id_start = FLAGS.task_id_start
      task_id_end = FLAGS.task_id_end
    else:
      task_id_start = 0
      task_id_end = problem.num_generate_tasks
    pool = multiprocessing.Pool(processes=FLAGS.num_concurrent_processes)
    problem.prepare_to_generate(data_dir, tmp_dir)
    args = [(problem_name, data_dir, tmp_dir, task_id)
            for task_id in range(task_id_start, task_id_end)]
    pool.map(generate_data_in_process, args)
  else:
    problem.generate_data(data_dir, tmp_dir, task_id)

if __name__ == "__main__":
  tf.app.run()<|MERGE_RESOLUTION|>--- conflicted
+++ resolved
@@ -59,12 +59,6 @@
 FLAGS = flags.FLAGS
 
 # Fathom
-<<<<<<< HEAD
-try:
-  # this can be defined elsewhere, so try-catch it
-  flags.DEFINE_string("gcs_subpath", None, "Subpath to the model")
-except:
-=======
 # TODO: find some more permanent and clean solution to the problem of
 # flags being defined in multiple places. Cleanest is probably to have
 # a flags.py that lives in diseaseTools and which contains literally
@@ -72,7 +66,6 @@
 try:
   flags.DEFINE_string("gcs_subpath", None, "Subpath to the model")
 except absl.flags._exceptions.DuplicateFlagError:
->>>>>>> 01a6a520
   pass
 
 flags.DEFINE_string("data_dir", "", "Data directory.")
