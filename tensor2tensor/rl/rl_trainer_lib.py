--- conflicted
+++ resolved
@@ -39,40 +39,14 @@
   )
 
   with tf.variable_scope(tf.get_variable_scope(), reuse=tf.AUTO_REUSE):
-<<<<<<< HEAD
-    memory, collect_summary, train_initialization = (
-        collect.define_collect(train_hparams, "ppo_train")
-    )
-=======
-    memory, collect_summary, train_initialization = collect.define_collect(
-        hparams, "ppo_train", eval_phase=False)
->>>>>>> 14f08114
     ppo_summary = ppo.define_ppo_epoch(memory, hparams)
     train_summary = tf.summary.merge([collect_summary, ppo_summary])
 
     if hparams.eval_every_epochs:
-<<<<<<< HEAD
-      eval_hparams = copy.copy(hparams)
-      eval_hparams.add_hparam("eval_phase", True)
-      eval_hparams.add_hparam(
-          "policy_to_actions_lambda", lambda policy: policy.mode()
-      )
-      eval_hparams.environment_spec = hparams.environment_eval_spec
-      eval_hparams.num_agents = hparams.num_eval_agents
-
-      _, eval_collect_summary, eval_initialization = (
-          collect.define_collect(eval_hparams, "ppo_eval")
-      )
-      return (
-          train_summary, eval_collect_summary,
-          (train_initialization, eval_initialization)
-      )
-=======
       _, eval_collect_summary, eval_initialization = collect.define_collect(
           hparams, "ppo_eval", eval_phase=True)
       return train_summary, eval_collect_summary, (train_initialization,
                                                    eval_initialization)
->>>>>>> 14f08114
     else:
       return train_summary, None, (train_initialization,)
 
