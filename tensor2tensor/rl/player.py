--- conflicted
+++ resolved
@@ -490,18 +490,8 @@
       data=FLAGS.episodes_data_dir)
   epoch = FLAGS.epoch if FLAGS.epoch == "last" else int(FLAGS.epoch)
 
-<<<<<<< HEAD
-
   def make_real_env():
-    env = T2TGymEnv.setup_and_load_epoch(
-=======
-  if FLAGS.simulated_env:
-    env = player_utils.load_data_and_make_simulated_env(
-        directories["data"], directories["world_model"],
-        hparams, which_epoch_data=epoch)
-  else:
     env = player_utils.setup_and_load_epoch(
->>>>>>> abca2107
         hparams, data_dir=directories["data"],
         which_epoch_data=None)
     env = FlatBatchEnv(env)  # pylint: disable=redefined-variable-type
