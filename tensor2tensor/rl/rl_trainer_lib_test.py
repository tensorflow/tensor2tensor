--- conflicted
+++ resolved
@@ -17,17 +17,9 @@
 from __future__ import division
 from __future__ import print_function
 
-<<<<<<< HEAD
-# Dependency imports
-
-# FATHOM
-# comment out test so gym doesn't trigger
-"""
-=======
 from tensor2tensor.data_generators.gym_problems import standard_atari_env_spec
 from tensor2tensor.models.research.rl import feed_forward_cnn_small_categorical_fun
 from tensor2tensor.models.research.rl import simple_gym_spec
->>>>>>> e7d5e6c1
 from tensor2tensor.rl import rl_trainer_lib
 from tensor2tensor.utils import registry  # pylint: disable=unused-import
 from tensor2tensor.utils import trainer_lib
@@ -35,6 +27,9 @@
 import tensorflow as tf
 
 
+# FATHOM
+# comment out test so gym doesn't trigger
+"""
 class TrainTest(tf.test.TestCase):
 
   test_config = ("epochs_num=4,eval_every_epochs=3,video_during_eval=False,"
