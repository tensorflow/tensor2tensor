--- conflicted
+++ resolved
@@ -39,7 +39,6 @@
 FLAGS = flags.FLAGS
 
 
-<<<<<<< HEAD
 class SimulatedGymEnv(gym.Env):
   """Gym environment, running with world model.
 
@@ -116,7 +115,8 @@
     initial_frames = np.roll(self._initial_frames, shift=-1, axis=1)
     initial_frames[0, -1, ...] = frame
     self._initial_frames = initial_frames
-=======
+
+
 def infer_last_epoch_num(data_dir):
   """Infer highest epoch number from file names in data_dir."""
   names = os.listdir(data_dir)
@@ -153,25 +153,6 @@
   return t2t_env
 
 
-def make_simulated_gym_env(real_env, world_model_dir, hparams, random_starts):
-  """Gym environment with world model."""
-  initial_frame_chooser = rl_utils.make_initial_frame_chooser(
-      real_env, hparams.frame_stack_size,
-      simulation_random_starts=random_starts,
-      simulation_flip_first_random_for_beginning=False
-  )
-  env_fn = make_simulated_env_fn_from_hparams(
-      real_env, hparams,
-      batch_size=1,
-      initial_frame_chooser=initial_frame_chooser,
-      model_dir=world_model_dir
-  )
-  env = env_fn(in_graph=False)
-  flat_env = FlatBatchEnv(env)
-  return flat_env
->>>>>>> abca2107
-
-
 def load_data_and_make_simulated_env(
     data_dir, wm_dir, hparams, which_epoch_data="last", random_starts=True,
     setable_initial_frames=False
