--- conflicted
+++ resolved
@@ -195,7 +195,7 @@
     ])
   return initial_frame_chooser
 
-<<<<<<< HEAD
+
 def absolute_hinge_difference(arr1, arr2, min_diff=10, dtype=np.uint8):
   """Point-wise, hinge loss-like, difference between arrays.
 
@@ -209,7 +209,7 @@
   """
   diff = np.abs(arr1.astype(np.int) - arr2, dtype=np.int)
   return np.maximum(diff - min_diff, 0).astype(dtype)
-=======
+
 
 class BatchAgent(object):
   """Python API for agents.
@@ -254,5 +254,4 @@
     ])
 
   def estimate_value(self, observations):
-    return np.zeros(observations.shape[0])
->>>>>>> abca2107
+    return np.zeros(observations.shape[0])