--- conflicted
+++ resolved
@@ -542,11 +542,7 @@
 
       uct_bonuses = np.array(
           [self._uct_bonus(sums_and_counts[action][1], action_probs[action])
-<<<<<<< HEAD
-          for action in range(self.action_space.n)]
-=======
            for action in range(self.action_space.n)]
->>>>>>> 0d9b19d6
       )
       values = normalized_mc_values + uct_bonuses
       return np.argmax(values)
