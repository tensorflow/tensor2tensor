# coding=utf-8
# Copyright 2017 The Tensor2Tensor Authors.
#
# Licensed under the Apache License, Version 2.0 (the "License");
# you may not use this file except in compliance with the License.
# You may obtain a copy of the License at
#
#     http://www.apache.org/licenses/LICENSE-2.0
#
# Unless required by applicable law or agreed to in writing, software
# distributed under the License is distributed on an "AS IS" BASIS,
# WITHOUT WARRANTIES OR CONDITIONS OF ANY KIND, either express or implied.
# See the License for the specific language governing permissions and
# limitations under the License.

"""Tests for Transformer."""

from __future__ import absolute_import
from __future__ import division
from __future__ import print_function

# Dependency imports

import numpy as np

from tensor2tensor.data_generators import problem_hparams
from tensor2tensor.models import transformer

import tensorflow as tf


BATCH_SIZE = 3
INPUT_LENGTH = 5
TARGET_LENGTH = 7
VOCAB_SIZE = 10


class TransformerTest(tf.test.TestCase):

  def getModel(self, hparams, mode=tf.estimator.ModeKeys.TRAIN):
    hparams.hidden_size = 8
    hparams.filter_size = 32
    hparams.num_heads = 1
    hparams.layer_prepostprocess_dropout = 0.0

    p_hparams = problem_hparams.test_problem_hparams(VOCAB_SIZE, VOCAB_SIZE)
    hparams.problems = [p_hparams]

    inputs = -1 + np.random.random_integers(
        VOCAB_SIZE, size=(BATCH_SIZE, INPUT_LENGTH, 1, 1))
    targets = -1 + np.random.random_integers(
        VOCAB_SIZE, size=(BATCH_SIZE, TARGET_LENGTH, 1, 1))
    features = {
        "inputs": tf.constant(inputs, dtype=tf.int32),
        "targets": tf.constant(targets, dtype=tf.int32),
        "target_space_id": tf.constant(1, dtype=tf.int32),
    }

    return transformer.Transformer(hparams, mode, p_hparams), features

  def testTransformer(self):
    model, features = self.getModel(transformer.transformer_small())
    shadred_logits, _ = model.model_fn(features)
    logits = tf.concat(shadred_logits, 0)
    with self.test_session() as session:
      session.run(tf.global_variables_initializer())
      res = session.run(logits)
    self.assertEqual(res.shape, (BATCH_SIZE, TARGET_LENGTH, 1, 1, VOCAB_SIZE))

  def testTransformerRelative(self):
    model, features = self.getModel(transformer.transformer_relative_tiny())
    shadred_logits, _ = model.model_fn(features)
    logits = tf.concat(shadred_logits, 0)
    with self.test_session() as session:
      session.run(tf.global_variables_initializer())
      res = session.run(logits)
    self.assertEqual(res.shape, (BATCH_SIZE, TARGET_LENGTH, 1, 1, VOCAB_SIZE))

  def testGreedyVsFast(self):
    model, features = self.getModel(transformer.transformer_small())

    extra_decode_length = 2

    out_logits, _ = model.model_fn(features)
    out_logits = tf.squeeze(out_logits[0], axis=[2, 3])
    loss = tf.nn.sparse_softmax_cross_entropy_with_logits(
        logits=tf.reshape(out_logits, [-1, VOCAB_SIZE]),
        labels=tf.reshape(features["targets"], [-1]))
    loss = tf.reduce_mean(loss)
    apply_grad = tf.train.AdamOptimizer(0.001).minimize(loss)

    with self.test_session():
      tf.global_variables_initializer().run()
      for _ in range(100):
        apply_grad.run()

    model, _ = self.getModel(transformer.transformer_small(),
                             mode=tf.estimator.ModeKeys.PREDICT)

    with tf.variable_scope(tf.get_variable_scope(), reuse=True):
<<<<<<< HEAD
      greedy_result, _, _ = model._slow_greedy_infer(
          features, extra_decode_length, max_decode_length=0,
          last_position_only=True)
=======
      greedy_result, _, _ = model._slow_greedy_infer(features, decode_length)
>>>>>>> 5233253f
      greedy_result = tf.squeeze(greedy_result, axis=[2, 3])

      fast_result, _, _ = model._greedy_infer(features, extra_decode_length)

    with self.test_session():
      greedy_res = greedy_result.eval()
      fast_res = fast_result.eval()

    self.assertEqual(fast_res.shape,
                     (BATCH_SIZE, INPUT_LENGTH + extra_decode_length))
    self.assertAllClose(greedy_res, fast_res)

  def testBeamVsFast(self):
    model, features = self.getModel(transformer.transformer_small())

    extra_decode_length = 2

    out_logits, _ = model.model_fn(features)
    out_logits = tf.squeeze(out_logits[0], axis=[2, 3])
    loss = tf.nn.sparse_softmax_cross_entropy_with_logits(
        logits=tf.reshape(out_logits, [-1, VOCAB_SIZE]),
        labels=tf.reshape(features["targets"], [-1]))
    loss = tf.reduce_mean(loss)
    apply_grad = tf.train.AdamOptimizer(0.001).minimize(loss)

    with self.test_session():
      tf.global_variables_initializer().run()
      for _ in range(100):
        apply_grad.run()

    model, _ = self.getModel(transformer.transformer_small(),
                             mode=tf.estimator.ModeKeys.PREDICT)

    with tf.variable_scope(tf.get_variable_scope(), reuse=True):
      beam_result = model._beam_decode_slow(
          features,
          extra_decode_length,
          max_decode_length=0,
          beam_size=4,
          top_beams=1,
          alpha=1.0)["outputs"]

      fast_result = model._beam_decode(
          features,
          extra_decode_length,
          max_decode_length=0,
          beam_size=4,
          top_beams=1,
          alpha=1.0)["outputs"]

    with self.test_session():
      beam_res = beam_result.eval()
      fast_res = fast_result.eval()

    self.assertEqual(fast_res.shape,
                     (BATCH_SIZE, INPUT_LENGTH + extra_decode_length))
    self.assertAllClose(beam_res, fast_res)
  
  def testMaxDecodeLength(self):
    model, features = self.getModel(transformer.transformer_small())

    extra_decode_length = 4
    # max_decode_length < INPUT_LENGTH + extra_decode_length
    max_decode_length = 9

    out_logits, _ = model.model_fn(features)
    out_logits = tf.squeeze(out_logits[0], axis=[2, 3])
    loss = tf.nn.sparse_softmax_cross_entropy_with_logits(
        logits=tf.reshape(out_logits, [-1, VOCAB_SIZE]),
        labels=tf.reshape(features["targets"], [-1]))
    loss = tf.reduce_mean(loss)
    apply_grad = tf.train.AdamOptimizer(0.001).minimize(loss)

    with self.test_session():
      tf.global_variables_initializer().run()
      for _ in range(100):
        apply_grad.run()

    model, _ = self.getModel(transformer.transformer_small(),
                             mode=tf.estimator.ModeKeys.PREDICT)

    with tf.variable_scope(tf.get_variable_scope(), reuse=True):
      result = model._fast_decode(
          features,
          extra_decode_length,
          max_decode_length=0,
          beam_size=4,
          top_beams=1,
          last_position_only=True,
          alpha=1.0)

    with self.test_session():
      res = result.eval()

    self.assertEqual(res.shape,
                     (BATCH_SIZE, max_decode_length))


if __name__ == "__main__":
  tf.test.main()<|MERGE_RESOLUTION|>--- conflicted
+++ resolved
@@ -98,13 +98,8 @@
                              mode=tf.estimator.ModeKeys.PREDICT)
 
     with tf.variable_scope(tf.get_variable_scope(), reuse=True):
-<<<<<<< HEAD
       greedy_result, _, _ = model._slow_greedy_infer(
-          features, extra_decode_length, max_decode_length=0,
-          last_position_only=True)
-=======
-      greedy_result, _, _ = model._slow_greedy_infer(features, decode_length)
->>>>>>> 5233253f
+          features, extra_decode_length, max_decode_length=0)
       greedy_result = tf.squeeze(greedy_result, axis=[2, 3])
 
       fast_result, _, _ = model._greedy_infer(features, extra_decode_length)
