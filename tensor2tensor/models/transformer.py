# coding=utf-8
# Copyright 2018 The Tensor2Tensor Authors.
#
# Licensed under the Apache License, Version 2.0 (the "License");
# you may not use this file except in compliance with the License.
# You may obtain a copy of the License at
#
#     http://www.apache.org/licenses/LICENSE-2.0
#
# Unless required by applicable law or agreed to in writing, software
# distributed under the License is distributed on an "AS IS" BASIS,
# WITHOUT WARRANTIES OR CONDITIONS OF ANY KIND, either express or implied.
# See the License for the specific language governing permissions and
# limitations under the License.

"""Transformer model from "Attention Is All You Need".

The Transformer model consists of an encoder and a decoder. Both are stacks
of self-attention layers followed by feed-forward layers. This model yields
good results on a number of problems, especially in NLP and machine translation.

See "Attention Is All You Need" (https://arxiv.org/abs/1706.03762) for the full
description of the model and the results obtained with its early version.
"""

from __future__ import absolute_import
from __future__ import division
from __future__ import print_function
from six.moves import range  # pylint: disable=redefined-builtin

from tensor2tensor.data_generators import librispeech
from tensor2tensor.layers import common_attention
from tensor2tensor.layers import common_hparams
from tensor2tensor.layers import common_layers
from tensor2tensor.layers import transformer_layers
from tensor2tensor.utils import beam_search
from tensor2tensor.utils import expert_utils
from tensor2tensor.utils import mlperf_log
from tensor2tensor.utils import registry
from tensor2tensor.utils import t2t_model

import tensorflow as tf

from tensorflow.python.ops import inplace_ops
from tensorflow.python.util import nest


# Alias some commonly reused layers, here and elsewhere.
transformer_prepare_encoder = transformer_layers.transformer_prepare_encoder
transformer_encoder = transformer_layers.transformer_encoder
transformer_ffn_layer = transformer_layers.transformer_ffn_layer


@registry.register_model
class Transformer(t2t_model.T2TModel):
  """Attention net.  See file docstring."""

  def __init__(self, *args, **kwargs):
    super(Transformer, self).__init__(*args, **kwargs)
    self.attention_weights = dict()  # For visualizing attention heads.

  def encode(self, inputs, target_space, hparams, features=None, losses=None):
    """Encode transformer inputs.

    Args:
      inputs: Transformer inputs [batch_size, input_length, 1, hidden_dim] which
        will be flattened along the two spatial dimensions.
      target_space: scalar, target space ID.
      hparams: hyperparameters for model.
      features: optionally pass the entire features dictionary as well.
        This is needed now for "packed" datasets.
      losses: optional list onto which to append extra training losses

    Returns:
      Tuple of:
          encoder_output: Encoder representation.
              [batch_size, input_length, hidden_dim]
          encoder_decoder_attention_bias: Bias and mask weights for
              encoder-decoder attention. [batch_size, input_length]
    """
    inputs = common_layers.flatten4d3d(inputs)

    encoder_input, self_attention_bias, encoder_decoder_attention_bias = (
        transformer_prepare_encoder(
            inputs, target_space, hparams, features=features))

    mlperf_log.transformer_print(
        key=mlperf_log.MODEL_HP_LAYER_POSTPROCESS_DROPOUT,
        value=hparams.layer_prepostprocess_dropout,
        hparams=hparams)

    encoder_input = tf.nn.dropout(encoder_input,
                                  1.0 - hparams.layer_prepostprocess_dropout)

    encoder_output = transformer_encoder(
        encoder_input,
        self_attention_bias,
        hparams,
        nonpadding=features_to_nonpadding(features, "inputs"),
        save_weights_to=self.attention_weights,
        make_image_summary=not common_layers.is_xla_compiled(),
        losses=losses)

    return encoder_output, encoder_decoder_attention_bias

  def decode(self,
             decoder_input,
             encoder_output,
             encoder_decoder_attention_bias,
             decoder_self_attention_bias,
             hparams,
             cache=None,
             decode_loop_step=None,
             nonpadding=None,
             losses=None):
    """Decode Transformer outputs from encoder representation.

    Args:
      decoder_input: inputs to bottom of the model.
          [batch_size, decoder_length, hidden_dim]
      encoder_output: Encoder representation.
          [batch_size, input_length, hidden_dim]
      encoder_decoder_attention_bias: Bias and mask weights for
          encoder-decoder attention. [batch_size, input_length]
      decoder_self_attention_bias: Bias and mask weights for decoder
          self-attention. [batch_size, decoder_length]
      hparams: hyperparameters for model.
      cache: dict, containing tensors which are the results of previous
          attentions, used for fast decoding.
      decode_loop_step: An integer, step number of the decoding loop.
          Only used for inference on TPU.
      nonpadding: optional Tensor with shape [batch_size, decoder_length]
      losses: optional list onto which to append extra training losses

    Returns:
      Final decoder representation. [batch_size, decoder_length, hidden_dim]
    """
    mlperf_log.transformer_print(
        key=mlperf_log.MODEL_HP_LAYER_POSTPROCESS_DROPOUT,
        value=hparams.layer_prepostprocess_dropout,
        hparams=hparams)
    decoder_input = tf.nn.dropout(decoder_input,
                                  1.0 - hparams.layer_prepostprocess_dropout)

    decoder_output = transformer_decoder(
        decoder_input,
        encoder_output,
        decoder_self_attention_bias,
        encoder_decoder_attention_bias,
        hparams,
        cache=cache,
        decode_loop_step=decode_loop_step,
        nonpadding=nonpadding,
        save_weights_to=self.attention_weights,
        losses=losses)

    if (common_layers.is_xla_compiled() and
        hparams.mode == tf.estimator.ModeKeys.TRAIN):
      # TPU does not react kindly to extra dimensions.
      # TODO(noam): remove this once TPU is more forgiving of extra dims.
      return decoder_output
    else:
      # Expand since t2t expects 4d tensors.
      return tf.expand_dims(decoder_output, axis=2)

  def body(self, features):
    """Transformer main model_fn.

    Args:
      features: Map of features to the model. Should contain the following:
          "inputs": Transformer inputs.
              [batch_size, input_length, 1, hidden_dim].
          "targets": Target decoder outputs.
              [batch_size, decoder_length, 1, hidden_dim]
          "target_space_id": A scalar int from data_generators.problem.SpaceID.

    Returns:
      Final decoder representation. [batch_size, decoder_length, hidden_dim]
    """
    hparams = self._hparams

    losses = []

    if self.has_input:
      inputs = features["inputs"]
      target_space = features["target_space_id"]
      encoder_output, encoder_decoder_attention_bias = self.encode(
          inputs, target_space, hparams, features=features, losses=losses)
    else:
      encoder_output, encoder_decoder_attention_bias = (None, None)

    targets = features["targets"]
    targets_shape = common_layers.shape_list(targets)
    targets = common_layers.flatten4d3d(targets)
    decoder_input, decoder_self_attention_bias = transformer_prepare_decoder(
        targets, hparams, features=features)
    decoder_output = self.decode(
        decoder_input,
        encoder_output,
        encoder_decoder_attention_bias,
        decoder_self_attention_bias,
        hparams,
        nonpadding=features_to_nonpadding(features, "targets"),
        losses=losses)

    expected_attentions = features.get("expected_attentions")
    if expected_attentions is not None:
      attention_loss = common_attention.encoder_decoder_attention_loss(
          expected_attentions, self.attention_weights,
          hparams.expected_attention_loss_type,
          hparams.expected_attention_loss_multiplier)
      return decoder_output, {"attention_loss": attention_loss}

    ret = tf.reshape(decoder_output, targets_shape)
    if losses:
      return ret, {"extra_loss": tf.add_n(losses)}
    else:
      return ret

  def _greedy_infer(self, features, decode_length, use_tpu=False):
    """Fast version of greedy decoding.

    Args:
      features: an map of string to `Tensor`
      decode_length: an integer.  How many additional timesteps to decode.
      use_tpu: A bool. Whether to build the inference graph for TPU.

    Returns:
      A dict of decoding results {
          "outputs": integer `Tensor` of decoded ids of shape
              [batch_size, <= decode_length] if beam_size == 1 or
              [batch_size, top_beams, <= decode_length]
          "scores": decoding log probs from the beam search,
              None if using greedy decoding (beam_size=1)
      }

    Raises:
      NotImplementedError: If there are multiple data shards.
    """
    # For real-valued modalities use the slow decode path for now.
    if (self._target_modality_is_real or
        self._hparams.self_attention_type != "dot_product"):
      return  super(Transformer, self)._greedy_infer(features, decode_length)
    with tf.variable_scope(self.name):
      if use_tpu:
        return self._fast_decode_tpu(features, decode_length)
      return self._fast_decode(features, decode_length)

  def _beam_decode(self,
                   features,
                   decode_length,
                   beam_size,
                   top_beams,
                   alpha,
                   use_tpu=False):
    """Beam search decoding.

    Args:
      features: an map of string to `Tensor`
      decode_length: an integer.  How many additional timesteps to decode.
      beam_size: number of beams.
      top_beams: an integer. How many of the beams to return.
      alpha: Float that controls the length penalty. larger the alpha, stronger
        the preference for longer translations.
      use_tpu: A bool, whether to do beam decode on TPU.

    Returns:
      A dict of decoding results {
          "outputs": integer `Tensor` of decoded ids of shape
              [batch_size, <= decode_length] if beam_size == 1 or
              [batch_size, top_beams, <= decode_length]
          "scores": decoding log probs from the beam search,
              None if using greedy decoding (beam_size=1)
      }
    """
<<<<<<< HEAD
    if self._hparams.self_attention_type not in ["dot_product", "dot_product_relative"]:
=======
    if (self._hparams.self_attention_type not in ["dot_product",
                                                  "dot_product_relative"]):
>>>>>>> d4ff0f90
      # Caching is not guaranteed to work with attention types other than
      # dot_product.
      # TODO(petershaw): Support fast decoding when using relative
      # position representations, i.e. "dot_product_relative" attention.
      return self._beam_decode_slow(features, decode_length, beam_size,
                                    top_beams, alpha, use_tpu)
    with tf.variable_scope(self.name):
      if use_tpu:
        return self._fast_decode_tpu(
            features, decode_length, beam_size, top_beams, alpha)
      return self._fast_decode(
          features, decode_length, beam_size, top_beams, alpha)

  def _fast_decode_tpu(self,
                       features,
                       decode_length,
                       beam_size=1,
                       top_beams=1,
                       alpha=1.0):
    """Fast decoding.

    Implements both greedy and beam search decoding on TPU, uses beam search
    iff beam_size > 1, otherwise beam search related arguments are ignored.

    Args:
      features: A map of string to model features.
      decode_length: An integer, how many additional timesteps to decode.
      beam_size: An integer, number of beams.
      top_beams: An integer, how many of the beams to return.
      alpha: A float that controls the length penalty. Larger the alpha,
        stronger the preference for longer translations.

    Returns:
      A dict of decoding results {
          "outputs": integer `Tensor` of decoded ids of shape
              [batch_size, <= decode_length] if beam_size == 1 or
              [batch_size, top_beams, <= decode_length]
          "scores": decoding log probs from the beam search,
              None if using greedy decoding (beam_size=1)
      }.

    Raises:
      NotImplementedError: If there are multiple data shards.
    """
    if self._num_datashards != 1:
      raise NotImplementedError("Fast decoding only supports a single shard.")
    if "targets_segmentation" in features:
      raise NotImplementedError(
          "Decoding not supported on packed datasets "
          " If you want to decode from a dataset, use the non-packed version"
          " of the dataset when decoding.")
    dp = self._data_parallelism
    hparams = self._hparams
    target_modality = self._problem_hparams.modality["targets"]

    if self.has_input:
      inputs = features["inputs"]
      if target_modality.is_class_modality:
        decode_length = 1
      else:
        decode_length = (
            common_layers.shape_list(inputs)[1] + features.get(
                "decode_length", decode_length))

      # TODO(llion): Clean up this reshaping logic.
      inputs = tf.expand_dims(inputs, axis=1)
      if len(inputs.shape) < 5:
        inputs = tf.expand_dims(inputs, axis=4)
      s = common_layers.shape_list(inputs)
      batch_size = s[0]
      inputs = tf.reshape(inputs, [s[0] * s[1], s[2], s[3], s[4]])
      # _shard_features called to ensure that the variable names match
      inputs = self._shard_features({"inputs": inputs})["inputs"]
      input_modality = self._problem_hparams.modality["inputs"]
      with tf.variable_scope(input_modality.name):
        inputs = input_modality.bottom_sharded(inputs, dp)
      with tf.variable_scope("body"):
        encoder_output, encoder_decoder_attention_bias = dp(
            self.encode,
            inputs,
            features["target_space_id"],
            hparams,
            features=features)
      encoder_output = encoder_output[0]
      encoder_decoder_attention_bias = encoder_decoder_attention_bias[0]
      partial_targets = None
    else:
      # The problem has no inputs.
      encoder_output = None
      encoder_decoder_attention_bias = None

      # Prepare partial targets.
      # In either features["inputs"] or features["targets"].
      # We force the outputs to begin with these sequences.
      partial_targets = features.get("inputs")
      if partial_targets is None:
        partial_targets = features["targets"]
      assert partial_targets is not None
      partial_targets = common_layers.expand_squeeze_to_nd(partial_targets, 2)
      partial_targets = tf.to_int64(partial_targets)
      partial_targets_shape = common_layers.shape_list(partial_targets)
      partial_targets_length = partial_targets_shape[1]
      decode_length = (
          partial_targets_length + features.get("decode_length", decode_length))
      batch_size = partial_targets_shape[0]

    if hparams.pos == "timing":
      positional_encoding = common_attention.get_timing_signal_1d(
          decode_length + 1, hparams.hidden_size)
    elif hparams.pos == "emb":
      positional_encoding = common_attention.add_positional_embedding(
          tf.zeros([1, decode_length + 1, hparams.hidden_size]),
          hparams.max_length, "body/targets_positional_embedding", None)
    else:
      positional_encoding = None

    def preprocess_targets(targets, i):
      """Performs preprocessing steps on the targets to prepare for the decoder.

      This includes:
        - Embedding the ids.
        - Flattening to 3D tensor.
        - Optionally adding timing signals.

      Args:
        targets: A tensor, inputs ids to the decoder. [batch_size, 1].
        i: An integer, Step number of the decoding loop.

      Returns:
        A tensor, processed targets [batch_size, 1, hidden_dim].
      """
      # _shard_features called to ensure that the variable names match
      targets = self._shard_features({"targets": targets})["targets"]
      with tf.variable_scope(target_modality.name):
        targets = target_modality.targets_bottom_sharded(targets, dp)[0]
      targets = common_layers.flatten4d3d(targets)

      # TODO(llion): Explain! Is this even needed?
      targets = tf.cond(
          tf.equal(i, 0), lambda: tf.zeros_like(targets), lambda: targets)

      if positional_encoding is not None:
        positional_encoding_shape = positional_encoding.shape.as_list()
        targets += tf.slice(
            positional_encoding, [0, i, 0],
            [positional_encoding_shape[0], 1, positional_encoding_shape[2]])
      return targets

    decoder_self_attention_bias = (
        common_attention.attention_bias_lower_triangle(decode_length))
    if hparams.proximity_bias:
      decoder_self_attention_bias += common_attention.attention_bias_proximal(
          decode_length)

    def symbols_to_logits_tpu_fn(ids, i, cache):
      """Go from ids to logits for next symbol on TPU.

      Args:
        ids: A tensor, symbol IDs.
        i: An integer, step number of the decoding loop. Only used for inference
            on TPU.
        cache: A dict, containing tensors which are the results of previous
            attentions, used for fast decoding.

      Returns:
        ret: A tensor, computed logits.
        cache: A dict, containing tensors which are the results of previous
            attentions, used for fast decoding.
      """
      ids = ids[:, -1:]
      targets = tf.expand_dims(tf.expand_dims(ids, axis=2), axis=3)
      targets = preprocess_targets(targets, i)

      bias_shape = decoder_self_attention_bias.shape.as_list()
      bias = tf.slice(decoder_self_attention_bias, [0, 0, i, 0],
                      [bias_shape[0], bias_shape[1], 1, bias_shape[3]])

      with tf.variable_scope("body"):
        body_outputs = dp(
            self.decode,
            targets,
            cache.get("encoder_output"),
            cache.get("encoder_decoder_attention_bias"),
            bias,
            hparams,
            cache,
            i,
            nonpadding=features_to_nonpadding(features, "targets"))

      with tf.variable_scope(target_modality.name):
        logits = target_modality.top_sharded(body_outputs, None, dp)[0]

      ret = tf.squeeze(logits, axis=[1, 2, 3])
      if partial_targets is not None:
        # If the position is within the given partial targets, we alter the
        # logits to always return those values.
        # A faster approach would be to process the partial targets in one
        # iteration in order to fill the corresponding parts of the cache.
        # This would require broader changes, though.
        vocab_size = tf.shape(ret)[1]

        def forced_logits():
          return tf.one_hot(
              tf.tile(
                  tf.slice(partial_targets, [0, i],
                           [partial_targets.shape.as_list()[0], 1]),
                  [beam_size]), vocab_size, 0.0, -1e9)

        ret = tf.cond(
            tf.less(i, partial_targets_length), forced_logits, lambda: ret)
      return ret, cache

    ret = fast_decode_tpu(
        encoder_output=encoder_output,
        encoder_decoder_attention_bias=encoder_decoder_attention_bias,
        symbols_to_logits_fn=symbols_to_logits_tpu_fn,
        hparams=hparams,
        decode_length=decode_length,
        vocab_size=target_modality.top_dimensionality,
        beam_size=beam_size,
        top_beams=top_beams,
        alpha=alpha,
        batch_size=batch_size,
        force_decode_length=self._decode_hparams.force_decode_length)
    if partial_targets is not None:
      if beam_size <= 1 or top_beams <= 1:
        ret["outputs"] = ret["outputs"][:, partial_targets_length:]
      else:
        ret["outputs"] = ret["outputs"][:, :, partial_targets_length:]
    return ret

  def _fast_decode(self,
                   features,
                   decode_length,
                   beam_size=1,
                   top_beams=1,
                   alpha=1.0):
    """Fast decoding.

    Implements both greedy and beam search decoding, uses beam search iff
    beam_size > 1, otherwise beam search related arguments are ignored.

    Args:
      features: a map of string to model  features.
      decode_length: an integer.  How many additional timesteps to decode.
      beam_size: number of beams.
      top_beams: an integer. How many of the beams to return.
      alpha: Float that controls the length penalty. larger the alpha, stronger
        the preference for longer translations.

    Returns:
      A dict of decoding results {
          "outputs": integer `Tensor` of decoded ids of shape
              [batch_size, <= decode_length] if beam_size == 1 or
              [batch_size, top_beams, <= decode_length]
          "scores": decoding log probs from the beam search,
              None if using greedy decoding (beam_size=1)
      }

    Raises:
      NotImplementedError: If there are multiple data shards.
    """
    if self._num_datashards != 1:
      raise NotImplementedError("Fast decoding only supports a single shard.")
    dp = self._data_parallelism
    hparams = self._hparams
    target_modality = self._problem_hparams.modality["targets"]
    if "targets_segmentation" in features:
      raise NotImplementedError(
          "Decoding not supported on packed datasets "
          " If you want to decode from a dataset, use the non-packed version"
          " of the dataset when decoding.")
    if self.has_input:
      inputs = features["inputs"]
      if target_modality.is_class_modality:
        decode_length = 1
      else:
        decode_length = (
            common_layers.shape_list(inputs)[1] + features.get(
                "decode_length", decode_length))

      # TODO(llion): Clean up this reshaping logic.
      inputs = tf.expand_dims(inputs, axis=1)
      if len(inputs.shape) < 5:
        inputs = tf.expand_dims(inputs, axis=4)
      s = common_layers.shape_list(inputs)
      batch_size = s[0]
      inputs = tf.reshape(inputs, [s[0] * s[1], s[2], s[3], s[4]])
      # _shard_features called to ensure that the variable names match
      inputs = self._shard_features({"inputs": inputs})["inputs"]
      input_modality = self._problem_hparams.modality["inputs"]
      with tf.variable_scope(input_modality.name):
        inputs = input_modality.bottom_sharded(inputs, dp)
      with tf.variable_scope("body"):
        encoder_output, encoder_decoder_attention_bias = dp(
            self.encode,
            inputs,
            features["target_space_id"],
            hparams,
            features=features)
      encoder_output = encoder_output[0]
      encoder_decoder_attention_bias = encoder_decoder_attention_bias[0]
      partial_targets = None
    else:
      # The problem has no inputs.
      encoder_output = None
      encoder_decoder_attention_bias = None

      # Prepare partial targets.
      # In either features["inputs"] or features["targets"].
      # We force the outputs to begin with these sequences.
      partial_targets = features.get("inputs")
      if partial_targets is None:
        partial_targets = features["targets"]
      assert partial_targets is not None
      partial_targets = common_layers.expand_squeeze_to_nd(partial_targets, 2)
      partial_targets = tf.to_int64(partial_targets)
      partial_targets_shape = common_layers.shape_list(partial_targets)
      partial_targets_length = partial_targets_shape[1]
      decode_length = (
          partial_targets_length + features.get("decode_length", decode_length))
      batch_size = partial_targets_shape[0]

    if hparams.pos == "timing":
      positional_encoding = common_attention.get_timing_signal_1d(
          decode_length + 1, hparams.hidden_size)
    elif hparams.pos == "emb":
      positional_encoding = common_attention.add_positional_embedding(
          tf.zeros([1, decode_length, hparams.hidden_size]),
          hparams.max_length, "body/targets_positional_embedding", None)
    else:
      positional_encoding = None

    def preprocess_targets(targets, i):
      """Performs preprocessing steps on the targets to prepare for the decoder.

      This includes:
        - Embedding the ids.
        - Flattening to 3D tensor.
        - Optionally adding timing signals.

      Args:
        targets: inputs ids to the decoder. [batch_size, 1]
        i: scalar, Step number of the decoding loop.

      Returns:
        Processed targets [batch_size, 1, hidden_dim]
      """
      # _shard_features called to ensure that the variable names match
      targets = self._shard_features({"targets": targets})["targets"]
      with tf.variable_scope(target_modality.name):
        targets = target_modality.targets_bottom_sharded(targets, dp)[0]
      targets = common_layers.flatten4d3d(targets)

      # TODO(llion): Explain! Is this even needed?
      targets = tf.cond(
          tf.equal(i, 0), lambda: tf.zeros_like(targets), lambda: targets)

      if positional_encoding is not None:
        targets += positional_encoding[:, i:i + 1]
      return targets

    decoder_self_attention_bias = (
        common_attention.attention_bias_lower_triangle(decode_length))
    if hparams.proximity_bias:
      decoder_self_attention_bias += common_attention.attention_bias_proximal(
          decode_length)

    def symbols_to_logits_fn(ids, i, cache):
      """Go from ids to logits for next symbol."""
      ids = ids[:, -1:]
      targets = tf.expand_dims(tf.expand_dims(ids, axis=2), axis=3)
      targets = preprocess_targets(targets, i)

      bias = decoder_self_attention_bias[:, :, i:i + 1, :i + 1]

      with tf.variable_scope("body"):
        body_outputs = dp(
            self.decode,
            targets,
            cache.get("encoder_output"),
            cache.get("encoder_decoder_attention_bias"),
            bias,
            hparams,
            cache,
            nonpadding=features_to_nonpadding(features, "targets"))

      with tf.variable_scope(target_modality.name):
        logits = target_modality.top_sharded(body_outputs, None, dp)[0]

      ret = tf.squeeze(logits, axis=[1, 2, 3])
      if partial_targets is not None:
        # If the position is within the given partial targets, we alter the
        # logits to always return those values.
        # A faster approach would be to process the partial targets in one
        # iteration in order to fill the corresponding parts of the cache.
        # This would require broader changes, though.
        vocab_size = tf.shape(ret)[1]

        def forced_logits():
          return tf.one_hot(
              tf.tile(partial_targets[:, i], [beam_size]), vocab_size, 0.0,
              -1e9)

        ret = tf.cond(
            tf.less(i, partial_targets_length), forced_logits, lambda: ret)
      return ret, cache

    ret = fast_decode(
        encoder_output=encoder_output,
        encoder_decoder_attention_bias=encoder_decoder_attention_bias,
        symbols_to_logits_fn=symbols_to_logits_fn,
        hparams=hparams,
        decode_length=decode_length,
        vocab_size=target_modality.top_dimensionality,
        beam_size=beam_size,
        top_beams=top_beams,
        alpha=alpha,
        batch_size=batch_size,
        force_decode_length=self._decode_hparams.force_decode_length)
    if partial_targets is not None:
      if beam_size <= 1 or top_beams <= 1:
        ret["outputs"] = ret["outputs"][:, partial_targets_length:]
      else:
        ret["outputs"] = ret["outputs"][:, :, partial_targets_length:]
    return ret


def fast_decode_tpu(encoder_output,
                    encoder_decoder_attention_bias,
                    symbols_to_logits_fn,
                    hparams,
                    decode_length,
                    vocab_size,
                    beam_size=1,
                    top_beams=1,
                    alpha=1.0,
                    sos_id=0,
                    eos_id=beam_search.EOS_ID,
                    batch_size=None,
                    force_decode_length=False,
                    scope_prefix="body/"):
  """Given encoder output and a symbols to logits function, does fast decoding.

  Implements both greedy and beam search decoding for TPU, uses beam search iff
  beam_size > 1, otherwise beam search related arguments are ignored.

  Args:
    encoder_output: A tensor, output from encoder.
    encoder_decoder_attention_bias: A tensor, bias for use in encoder-decoder
        attention.
    symbols_to_logits_fn: Incremental decoding, function mapping triple
        `(ids, step, cache)` to symbol logits.
    hparams: Run hyperparameters.
    decode_length: An integer, how many additional timesteps to decode.
    vocab_size: Output vocabulary size.
    beam_size: An integer, number of beams.
    top_beams: An integer, how many of the beams to return.
    alpha: A float that controls the length penalty. Larger the alpha, stronger
      the preference for longer translations.
    sos_id: Start-of-sequence symbol.
    eos_id: End-of-sequence symbol.
    batch_size: An integer, must be passed if there is no input.
    force_decode_length: A bool, whether to force the full decode length, or if
        False, stop when all beams hit eos_id.
    scope_prefix: str, prefix for decoder layer variable scopes.

  Returns:
    A dict of decoding results {
        "outputs": integer `Tensor` of decoded ids of shape
            [batch_size, <= decode_length] if top_beams == 1 or
            [batch_size, top_beams, <= decode_length] otherwise
        "scores": decoding log probs from the beam search,
            None if using greedy decoding (beam_size=1)
    }.

  Raises:
    NotImplementedError: If beam size > 1 with partial targets.
  """
  if encoder_output is not None:
    batch_size = common_layers.shape_list(encoder_output)[0]

  key_channels = hparams.attention_key_channels or hparams.hidden_size
  value_channels = hparams.attention_value_channels or hparams.hidden_size
  num_layers = hparams.num_decoder_layers or hparams.num_hidden_layers
  vars_3d_num_heads = (
      hparams.num_heads if hparams.get("attention_variables_3d") else 0)

  cache = {
      "layer_%d" % layer: {
          "k":
          common_attention.split_heads(
              tf.zeros([batch_size, decode_length, key_channels]),
              hparams.num_heads),
          "v":
          common_attention.split_heads(
              tf.zeros([batch_size, decode_length, value_channels]),
              hparams.num_heads),
          "f":
          tf.zeros([batch_size, decode_length, hparams.hidden_size]),
      } for layer in range(num_layers)
  }

  if encoder_output is not None:
    for layer in range(num_layers):
      layer_name = "layer_%d" % layer
      with tf.variable_scope(
          "%sdecoder/%s/encdec_attention/multihead_attention" % (scope_prefix,
                                                                 layer_name)):
        k_encdec = common_attention.compute_attention_component(
            encoder_output, key_channels, name="k",
            vars_3d_num_heads=vars_3d_num_heads)
        k_encdec = common_attention.split_heads(k_encdec, hparams.num_heads)
        v_encdec = common_attention.compute_attention_component(
            encoder_output, value_channels, name="v",
            vars_3d_num_heads=vars_3d_num_heads)
        v_encdec = common_attention.split_heads(v_encdec, hparams.num_heads)
      cache[layer_name]["k_encdec"] = k_encdec
      cache[layer_name]["v_encdec"] = v_encdec

    cache["encoder_output"] = encoder_output
    cache["encoder_decoder_attention_bias"] = encoder_decoder_attention_bias

  mlperf_log.transformer_print(
      key=mlperf_log.MODEL_HP_SEQ_BEAM_SEARCH,
      value={
          "vocab_size": vocab_size,
          "batch_size": batch_size,
          "beam_size": beam_size,
          "alpha": alpha,
          "max_decode_length": decode_length
      },
      hparams=hparams)
  if beam_size > 1:  # Beam Search
    initial_ids = sos_id * tf.ones([batch_size], dtype=tf.int32)
    decoded_ids, scores = beam_search.beam_search(
        symbols_to_logits_fn,
        initial_ids,
        beam_size,
        decode_length,
        vocab_size,
        alpha,
        states=cache,
        eos_id=eos_id,
        stop_early=(top_beams == 1),
        use_tpu=True)

    if top_beams == 1:
      decoded_ids = decoded_ids[:, 0, 1:]
      scores = scores[:, 0]
    else:
      decoded_ids = decoded_ids[:, :top_beams, 1:]
      scores = scores[:, :top_beams]
  else:  # Greedy
    def inner_loop(i, hit_eos, next_id, decoded_ids, cache, log_prob):
      """One step of greedy decoding."""
      logits, cache = symbols_to_logits_fn(next_id, i, cache)
      log_probs = common_layers.log_prob_from_logits(logits)
      temperature = getattr(hparams, "sampling_temp", 0.0)
      if hparams.sampling_method == "argmax":
        temperature = 0.0
      next_id = common_layers.sample_with_temperature(logits, temperature)
      hit_eos |= tf.equal(next_id, eos_id)

      log_prob_indices = tf.stack(
          [tf.range(tf.to_int64(batch_size)), next_id], axis=1)
      log_prob += tf.gather_nd(log_probs, log_prob_indices)

      next_id = tf.expand_dims(next_id, axis=1)
      decoded_ids = tf.transpose(decoded_ids)
      decoded_ids = inplace_ops.alias_inplace_update(
          decoded_ids, i, tf.squeeze(next_id, axis=1))
      decoded_ids = tf.transpose(decoded_ids)
      return i + 1, hit_eos, next_id, decoded_ids, cache, log_prob

    def is_not_finished(i, hit_eos, *_):
      finished = i >= decode_length
      if not force_decode_length:
        finished |= tf.reduce_all(hit_eos)
      return tf.logical_not(finished)

    decoded_ids = tf.zeros([batch_size, decode_length], dtype=tf.int64)
    hit_eos = tf.fill([batch_size], False)
    next_id = sos_id * tf.ones([batch_size, 1], dtype=tf.int64)
    initial_log_prob = tf.zeros([batch_size], dtype=tf.float32)

    def compute_cache_shape_invariants(tensor):
      return tf.TensorShape(tensor.shape.as_list())

    _, _, _, decoded_ids, _, log_prob = tf.while_loop(
        is_not_finished,
        inner_loop, [
            tf.constant(0), hit_eos, next_id, decoded_ids, cache,
            initial_log_prob
        ],
        shape_invariants=[
            tf.TensorShape([]),
            tf.TensorShape([batch_size]),
            tf.TensorShape([batch_size, 1]),
            tf.TensorShape([batch_size, decode_length]),
            nest.map_structure(compute_cache_shape_invariants, cache),
            tf.TensorShape([batch_size]),
        ])
    scores = log_prob

  return {"outputs": decoded_ids, "scores": scores}


def fast_decode(encoder_output,
                encoder_decoder_attention_bias,
                symbols_to_logits_fn,
                hparams,
                decode_length,
                vocab_size,
                beam_size=1,
                top_beams=1,
                alpha=1.0,
                sos_id=0,
                eos_id=beam_search.EOS_ID,
                batch_size=None,
                force_decode_length=False,
                scope_prefix="body/"):
  """Given encoder output and a symbols to logits function, does fast decoding.

  Implements both greedy and beam search decoding, uses beam search iff
  beam_size > 1, otherwise beam search related arguments are ignored.

  Args:
    encoder_output: Output from encoder.
    encoder_decoder_attention_bias: a bias tensor for use in encoder-decoder
      attention
    symbols_to_logits_fn: Incremental decoding; function mapping triple
      `(ids, step, cache)` to symbol logits.
    hparams: run hyperparameters
    decode_length: an integer.  How many additional timesteps to decode.
    vocab_size: Output vocabulary size.
    beam_size: number of beams.
    top_beams: an integer. How many of the beams to return.
    alpha: Float that controls the length penalty. larger the alpha, stronger
      the preference for longer translations.
    sos_id: End-of-sequence symbol in beam search.
    eos_id: End-of-sequence symbol in beam search.
    batch_size: an integer scalar - must be passed if there is no input
    force_decode_length: bool, whether to force the full decode length, or if
      False, stop when all beams hit eos_id.
    scope_prefix: str, prefix for decoder layer variable scopes.

  Returns:
      A dict of decoding results {
          "outputs": integer `Tensor` of decoded ids of shape
              [batch_size, <= decode_length] if top_beams == 1 or
              [batch_size, top_beams, <= decode_length] otherwise
          "scores": decoding log probs from the beam search,
              None if using greedy decoding (beam_size=1)
      }

    Raises:
      NotImplementedError: If beam size > 1 with partial targets.
  """
  if encoder_output is not None:
    batch_size = common_layers.shape_list(encoder_output)[0]

  key_channels = hparams.attention_key_channels or hparams.hidden_size
  value_channels = hparams.attention_value_channels or hparams.hidden_size
  num_layers = hparams.num_decoder_layers or hparams.num_hidden_layers
  vars_3d_num_heads = (
      hparams.num_heads if hparams.get("attention_variables_3d") else 0)

  cache = {
      "layer_%d" % layer: {
          "k":
              common_attention.split_heads(
                  tf.zeros([batch_size, 0, key_channels]), hparams.num_heads),
          "v":
              common_attention.split_heads(
                  tf.zeros([batch_size, 0, value_channels]), hparams.num_heads),
          "f":
              tf.zeros([batch_size, 0, hparams.hidden_size]),
      } for layer in range(num_layers)
  }

  if encoder_output is not None:
    for layer in range(num_layers):
      layer_name = "layer_%d" % layer
      with tf.variable_scope(
          "%sdecoder/%s/encdec_attention/multihead_attention" % (scope_prefix,
                                                                 layer_name)):
        k_encdec = common_attention.compute_attention_component(
            encoder_output, key_channels, name="k",
            vars_3d_num_heads=vars_3d_num_heads)
        k_encdec = common_attention.split_heads(k_encdec, hparams.num_heads)
        v_encdec = common_attention.compute_attention_component(
            encoder_output, value_channels, name="v",
            vars_3d_num_heads=vars_3d_num_heads)
        v_encdec = common_attention.split_heads(v_encdec, hparams.num_heads)
      cache[layer_name]["k_encdec"] = k_encdec
      cache[layer_name]["v_encdec"] = v_encdec

    cache["encoder_output"] = encoder_output
    cache["encoder_decoder_attention_bias"] = encoder_decoder_attention_bias

  if beam_size > 1:  # Beam Search
    initial_ids = sos_id * tf.ones([batch_size], dtype=tf.int32)
    decoded_ids, scores = beam_search.beam_search(
        symbols_to_logits_fn,
        initial_ids,
        beam_size,
        decode_length,
        vocab_size,
        alpha,
        states=cache,
        eos_id=eos_id,
        stop_early=(top_beams == 1))

    if top_beams == 1:
      decoded_ids = decoded_ids[:, 0, 1:]
      scores = scores[:, 0]
    else:
      decoded_ids = decoded_ids[:, :top_beams, 1:]
      scores = scores[:, :top_beams]
  else:  # Greedy

    def inner_loop(i, hit_eos, next_id, decoded_ids, cache, log_prob):
      """One step of greedy decoding."""
      logits, cache = symbols_to_logits_fn(next_id, i, cache)
      log_probs = common_layers.log_prob_from_logits(logits)
      temperature = getattr(hparams, "sampling_temp", 0.0)
      if hparams.sampling_method == "argmax":
        temperature = 0.0
      next_id = common_layers.sample_with_temperature(logits, temperature)
      hit_eos |= tf.equal(next_id, eos_id)

      log_prob_indices = tf.stack(
          [tf.range(tf.to_int64(batch_size)), next_id], axis=1)
      log_prob += tf.gather_nd(log_probs, log_prob_indices)

      next_id = tf.expand_dims(next_id, axis=1)
      decoded_ids = tf.concat([decoded_ids, next_id], axis=1)
      return i + 1, hit_eos, next_id, decoded_ids, cache, log_prob

    def is_not_finished(i, hit_eos, *_):
      finished = i >= decode_length
      if not force_decode_length:
        finished |= tf.reduce_all(hit_eos)
      return tf.logical_not(finished)

    decoded_ids = tf.zeros([batch_size, 0], dtype=tf.int64)
    hit_eos = tf.fill([batch_size], False)
    next_id = sos_id * tf.ones([batch_size, 1], dtype=tf.int64)
    initial_log_prob = tf.zeros([batch_size], dtype=tf.float32)
    _, _, _, decoded_ids, _, log_prob = tf.while_loop(
        is_not_finished,
        inner_loop, [
            tf.constant(0), hit_eos, next_id, decoded_ids, cache,
            initial_log_prob
        ],
        shape_invariants=[
            tf.TensorShape([]),
            tf.TensorShape([None]),
            tf.TensorShape([None, None]),
            tf.TensorShape([None, None]),
            nest.map_structure(beam_search.get_state_shape_invariants, cache),
            tf.TensorShape([None]),
        ])
    scores = log_prob

  return {"outputs": decoded_ids, "scores": scores}


@registry.register_model
class TransformerScorer(Transformer):
  """Transformer model, but only scores in PREDICT mode.

  Checkpoints between Transformer and TransformerScorer are interchangeable.
  """

  def __init__(self, *args, **kwargs):
    super(TransformerScorer, self).__init__(*args, **kwargs)
    self._name = "transformer"
    self._base_name = "transformer"

  def infer(self,
            features=None,
            decode_length=50,
            beam_size=1,
            top_beams=1,
            alpha=0.0,
            use_tpu=False):
    """Returns the targets and their log probabilities."""
    del decode_length, beam_size, top_beams, alpha, use_tpu
    assert features is not None

    # Run the model
    self.hparams.force_full_predict = True
    with tf.variable_scope(self.name):
      logits, _ = self.model_fn(features)
    assert len(logits.shape) == 5  # [batch, time, 1, 1, vocab]
    logits = tf.squeeze(logits, [2, 3])

    # Compute the log probabilities
    log_probs = common_layers.log_prob_from_logits(logits)

    targets = features["targets"]
    assert len(targets.shape) == 4  # [batch, time, 1, 1]
    targets = tf.squeeze(targets, [2, 3])

    # Slice out the log_probs of the targets
    log_probs = common_layers.index_last_dim_with_indices(log_probs, targets)

    # Sum over time to get the log_prob of the sequence
    scores = tf.reduce_sum(log_probs, axis=1)

    return {"outputs": targets, "scores": scores}


@registry.register_model
class TransformerEncoder(t2t_model.T2TModel):
  """Transformer, encoder only."""

  def body(self, features):
    hparams = self._hparams
    inputs = features["inputs"]
    target_space = features["target_space_id"]

    inputs = common_layers.flatten4d3d(inputs)

    (encoder_input, encoder_self_attention_bias, _) = (
        transformer_prepare_encoder(inputs, target_space, hparams))

    encoder_input = tf.nn.dropout(encoder_input,
                                  1.0 - hparams.layer_prepostprocess_dropout)
    encoder_output = transformer_encoder(
        encoder_input,
        encoder_self_attention_bias,
        hparams,
        nonpadding=features_to_nonpadding(features, "inputs"))
    encoder_output = tf.expand_dims(encoder_output, 2)

    return encoder_output


def features_to_nonpadding(features, inputs_or_targets="inputs"):
  key = inputs_or_targets + "_segmentation"
  if features and key in features:
    return tf.minimum(tf.to_float(features[key]), 1.0)
  return None


def transformer_prepare_decoder(targets, hparams, features=None):
  """Prepare one shard of the model for the decoder.

  Args:
    targets: a Tensor.
    hparams: run hyperparameters
    features: optionally pass the entire features dictionary as well.
      This is needed now for "packed" datasets.

  Returns:
    decoder_input: a Tensor, bottom of decoder stack
    decoder_self_attention_bias: a bias tensor for use in decoder self-attention
  """
  if hparams.causal_decoder_self_attention:
    # Causal attention.
    if hparams.prepend_mode == "prepend_inputs_full_attention":
      decoder_self_attention_bias = (
          common_attention.attention_bias_prepend_inputs_full_attention(
              common_attention.embedding_to_padding(targets)))
    else:
      decoder_self_attention_bias = (
          common_attention.attention_bias_lower_triangle(
              common_layers.shape_list(targets)[1]))
  else:
    # Full attention.
    decoder_padding = common_attention.embedding_to_padding(targets)
    decoder_self_attention_bias = (
        common_attention.attention_bias_ignore_padding(decoder_padding))

  if features and "targets_segmentation" in features:
    # "Packed" dataset - keep the examples from seeing each other.
    targets_segmentation = features["targets_segmentation"]
    targets_position = features["targets_position"]
    decoder_self_attention_bias += common_attention.attention_bias_same_segment(
        targets_segmentation, targets_segmentation)
  else:
    targets_position = None
  if hparams.proximity_bias:
    decoder_self_attention_bias += common_attention.attention_bias_proximal(
        common_layers.shape_list(targets)[1])
  decoder_input = common_layers.shift_right_3d(targets)
  if hparams.pos == "timing":
    if targets_position is not None:
      decoder_input = common_attention.add_timing_signal_1d_given_position(
          decoder_input, targets_position)
    else:
      decoder_input = common_attention.add_timing_signal_1d(decoder_input)
  elif hparams.pos == "emb":
    decoder_input = common_attention.add_positional_embedding(
        decoder_input, hparams.max_length, "targets_positional_embedding",
        targets_position)

  if hparams.activation_dtype == "bfloat16":
    decoder_self_attention_bias = tf.cast(decoder_self_attention_bias,
                                          tf.bfloat16)
  return (decoder_input, decoder_self_attention_bias)


def transformer_decoder(decoder_input,
                        encoder_output,
                        decoder_self_attention_bias,
                        encoder_decoder_attention_bias,
                        hparams,
                        cache=None,
                        decode_loop_step=None,
                        name="decoder",
                        nonpadding=None,
                        save_weights_to=None,
                        make_image_summary=True,
                        losses=None):
  """A stack of transformer layers.

  Args:
    decoder_input: a Tensor
    encoder_output: a Tensor
    decoder_self_attention_bias: bias Tensor for self-attention
      (see common_attention.attention_bias())
    encoder_decoder_attention_bias: bias Tensor for encoder-decoder attention
      (see common_attention.attention_bias())
    hparams: hyperparameters for model
    cache: dict, containing tensors which are the results of previous
        attentions, used for fast decoding.
    decode_loop_step: An integer, step number of the decoding loop.
        Only used for inference on TPU.
    name: a string
    nonpadding: optional Tensor with shape [batch_size, encoder_length]
      indicating what positions are not padding.  This is used
      to mask out padding in convolutional layers.  We generally only
      need this mask for "packed" datasets, because for ordinary datasets,
      no padding is ever followed by nonpadding.
    save_weights_to: an optional dictionary to capture attention weights
      for visualization; the weights tensor will be appended there under
      a string key created from the variable scope (including name).
    make_image_summary: Whether to make an attention image summary.
    losses: optional list onto which to append extra training losses

  Returns:
    y: a Tensors
  """
  x = decoder_input
  attention_dropout_broadcast_dims = (
      common_layers.comma_separated_string_to_integer_list(
          getattr(hparams, "attention_dropout_broadcast_dims", "")))

  mlperf_log.transformer_print(
      key=mlperf_log.MODEL_HP_NUM_HIDDEN_LAYERS,
      value=hparams.num_decoder_layers or hparams.num_hidden_layers,
      hparams=hparams)
  mlperf_log.transformer_print(
      key=mlperf_log.MODEL_HP_ATTENTION_DROPOUT,
      value=hparams.attention_dropout,
      hparams=hparams)
  mlperf_log.transformer_print(
      key=mlperf_log.MODEL_HP_ATTENTION_DENSE,
      value={
          "use_bias": "false",
          "num_heads": hparams.num_heads,
          "hidden_size": hparams.hidden_size
      },
      hparams=hparams)

  with tf.variable_scope(name):
    for layer in range(hparams.num_decoder_layers or hparams.num_hidden_layers):
      layer_name = "layer_%d" % layer
      layer_cache = cache[layer_name] if cache is not None else None
      with tf.variable_scope(layer_name):
        with tf.variable_scope("self_attention"):
          y = common_attention.multihead_attention(
              common_layers.layer_preprocess(x, hparams),
              None,
              decoder_self_attention_bias,
              hparams.attention_key_channels or hparams.hidden_size,
              hparams.attention_value_channels or hparams.hidden_size,
              hparams.hidden_size,
              hparams.num_heads,
              hparams.attention_dropout,
              attention_type=hparams.self_attention_type,
              max_relative_position=hparams.max_relative_position,
              heads_share_relative_embedding=(
                  hparams.heads_share_relative_embedding),
              add_relative_to_values=hparams.add_relative_to_values,
              save_weights_to=save_weights_to,
              cache=layer_cache,
              make_image_summary=make_image_summary,
              dropout_broadcast_dims=attention_dropout_broadcast_dims,
              max_length=hparams.get("max_length"),
              decode_loop_step=decode_loop_step,
              vars_3d=hparams.get("attention_variables_3d"))
          x = common_layers.layer_postprocess(x, y, hparams)
        if encoder_output is not None:
          with tf.variable_scope("encdec_attention"):
            y = common_attention.multihead_attention(
                common_layers.layer_preprocess(x, hparams),
                encoder_output,
                encoder_decoder_attention_bias,
                hparams.attention_key_channels or hparams.hidden_size,
                hparams.attention_value_channels or hparams.hidden_size,
                hparams.hidden_size,
                hparams.num_heads,
                hparams.attention_dropout,
                max_relative_position=hparams.max_relative_position,
                heads_share_relative_embedding=(
                    hparams.heads_share_relative_embedding),
                add_relative_to_values=hparams.add_relative_to_values,
                save_weights_to=save_weights_to,
                cache=layer_cache,
                make_image_summary=make_image_summary,
                dropout_broadcast_dims=attention_dropout_broadcast_dims,
                max_length=hparams.get("max_length"),
                vars_3d=hparams.get("attention_variables_3d"))
            x = common_layers.layer_postprocess(x, y, hparams)
        with tf.variable_scope("ffn"):
          y = transformer_ffn_layer(
              common_layers.layer_preprocess(x, hparams),
              hparams,
              conv_padding="LEFT",
              nonpadding_mask=nonpadding,
              losses=losses,
              cache=layer_cache,
              decode_loop_step=decode_loop_step)
          x = common_layers.layer_postprocess(x, y, hparams)
    # if normalization is done in layer_preprocess, then it should also be done
    # on the output, since the output can grow very large, being the sum of
    # a whole stack of unnormalized layer outputs.
    mlperf_log.transformer_print(
        key=mlperf_log.MODEL_HP_NORM,
        value={"hidden_size": hparams.hidden_size},
        hparams=hparams)
    return common_layers.layer_preprocess(x, hparams)


@registry.register_hparams
def transformer_base_v1():
  """Set of hyperparameters."""
  hparams = common_hparams.basic_params1()
  hparams.norm_type = "layer"
  hparams.hidden_size = 512
  hparams.batch_size = 4096
  hparams.max_length = 256
  hparams.clip_grad_norm = 0.  # i.e. no gradient clipping
  hparams.optimizer_adam_epsilon = 1e-9
  hparams.learning_rate_schedule = "legacy"
  hparams.learning_rate_decay_scheme = "noam"
  hparams.learning_rate = 0.1
  hparams.learning_rate_warmup_steps = 4000
  hparams.initializer_gain = 1.0
  hparams.num_hidden_layers = 6
  hparams.initializer = "uniform_unit_scaling"
  hparams.weight_decay = 0.0
  hparams.optimizer_adam_beta1 = 0.9
  hparams.optimizer_adam_beta2 = 0.98
  hparams.num_sampled_classes = 0
  hparams.label_smoothing = 0.1
  hparams.shared_embedding_and_softmax_weights = True
  hparams.symbol_modality_num_shards = 16

  # Add new ones like this.
  hparams.add_hparam("filter_size", 2048)
  # Layer-related flags. If zero, these fall back on hparams.num_hidden_layers.
  hparams.add_hparam("num_encoder_layers", 0)
  hparams.add_hparam("num_decoder_layers", 0)
  # Attention-related flags.
  hparams.add_hparam("num_heads", 8)
  hparams.add_hparam("attention_key_channels", 0)
  hparams.add_hparam("attention_value_channels", 0)
  hparams.add_hparam("ffn_layer", "dense_relu_dense")
  hparams.add_hparam("parameter_attention_key_channels", 0)
  hparams.add_hparam("parameter_attention_value_channels", 0)
  # All hyperparameters ending in "dropout" are automatically set to 0.0
  # when not in training mode.
  hparams.add_hparam("attention_dropout", 0.0)
  hparams.add_hparam("attention_dropout_broadcast_dims", "")
  hparams.add_hparam("relu_dropout", 0.0)
  hparams.add_hparam("relu_dropout_broadcast_dims", "")
  hparams.add_hparam("pos", "timing")  # timing, none
  hparams.add_hparam("nbr_decoder_problems", 1)
  hparams.add_hparam("proximity_bias", False)
  hparams.add_hparam("causal_decoder_self_attention", True)
  hparams.add_hparam("use_pad_remover", True)
  hparams.add_hparam("self_attention_type", "dot_product")
  hparams.add_hparam("conv_first_kernel", 3)
  hparams.add_hparam("attention_variables_3d", False)
  hparams.add_hparam("use_target_space_embedding", True)
  # These parameters are only used when ffn_layer=="local_moe_tpu"
  hparams.add_hparam("moe_overhead_train", 1.0)
  hparams.add_hparam("moe_overhead_eval", 2.0)
  hparams.moe_num_experts = 16
  hparams.moe_loss_coef = 1e-3
  # If specified, use this value instead of problem name in metrics.py.
  # This is useful for programs that can automatically compare experiments side
  #   by side based on the same metric names.
  hparams.add_hparam("overload_eval_metric_name", "")
  return hparams


@registry.register_hparams
def transformer_base_v2():
  """Set of hyperparameters."""
  hparams = transformer_base_v1()
  hparams.layer_preprocess_sequence = "n"
  hparams.layer_postprocess_sequence = "da"
  hparams.layer_prepostprocess_dropout = 0.1
  hparams.attention_dropout = 0.1
  hparams.relu_dropout = 0.1
  hparams.learning_rate_warmup_steps = 8000
  hparams.learning_rate = 0.2
  return hparams


@registry.register_hparams
def transformer_base_vq_ada_32ex_packed():
  """Set of hyperparameters for lm1b packed following tpu params."""
  hparams = transformer_base_v2()
  expert_utils.update_hparams_for_vq_gating(hparams)
  hparams.moe_num_experts = 32
  hparams.gating_type = "vq"
  # this gives us a batch size of 16 because each seq is len 256
  hparams.batch_size = 5072
  hparams.ffn_layer = "local_moe"
  hparams.shared_embedding_and_softmax_weights = False
  hparams.learning_rate_warmup_steps = 10000
  # one epoch for languagemodel_lm1b32k_packed = 27200 steps w/ bsize 128
  hparams.learning_rate_decay_steps = 27200
  hparams.num_heads = 4
  hparams.num_blocks = 1
  hparams.moe_k = 1
  hparams.num_decoder_layers = 6
  hparams.label_smoothing = 0.
  hparams.layer_prepostprocess_dropout = 0.1
  hparams.layer_postprocess_sequence = "dan"
  hparams.layer_preprocess_sequence = "none"
  hparams.weight_decay = 1e-06
  hparams.attention_dropout = 0.1
  hparams.optimizer = "Adafactor"
  hparams.learning_rate_schedule = "linear_warmup*rsqrt_decay*linear_decay"
  hparams.activation_dtype = "float32"
  hparams.learning_rate = 0.1
  hparams.learning_rate_constant = 1.0
  return hparams


@registry.register_hparams
def transformer_topk_16_packed():
  hparams = transformer_base_vq_ada_32ex_packed()
  hparams.gating_type = "topk"
  hparams.moe_num_experts = 16
  hparams.moe_k = 2
  return hparams


@registry.register_hparams
def transformer_base_vq1_16_nb1_packed_nda_b01_scales():
  """Set of hyperparameters."""
  hparams = transformer_base_vq_ada_32ex_packed()
  hparams.use_scales = int(True)
  hparams.moe_num_experts = 16
  hparams.moe_k = 1
  hparams.beta = 0.1
  hparams.layer_preprocess_sequence = "n"
  hparams.layer_postprocess_sequence = "da"
  hparams.ema = False
  return hparams


@registry.register_hparams
def transformer_base_vq1_16_nb1_packed_dan_b01_scales():
  """Set of hyperparameters."""
  hparams = transformer_base_vq_ada_32ex_packed()
  hparams.use_scales = int(True)
  hparams.moe_num_experts = 16
  hparams.moe_k = 1
  hparams.beta = 0.1
  hparams.ema = False
  return hparams


@registry.register_hparams
def transformer_base_vq1_16_nb1_packed_nda_b01_scales_dialog():
  """Set of hyperparameters."""
  hparams = transformer_base_vq1_16_nb1_packed_nda_b01_scales()
  hparams.batch_size = 2048
  hparams.max_length = 1024
  hparams.filter_size = 3072
  return hparams


@registry.register_hparams
def transformer_ada_lmpackedbase():
  """Set of hyperparameters."""
  hparams = transformer_base_vq_ada_32ex_packed()
  hparams.ffn_layer = "dense_relu_dense"
  return hparams


@registry.register_hparams
def transformer_ada_lmpackedbase_dialog():
  """Set of hyperparameters."""
  hparams = transformer_base_vq_ada_32ex_packed()
  hparams.max_length = 1024
  hparams.ffn_layer = "dense_relu_dense"
  hparams.batch_size = 4096
  return hparams


@registry.register_hparams
def transformer_ada_lmpackedbase_relative():
  """Set of hyperparameters."""
  hparams = transformer_base_vq_ada_32ex_packed()
  hparams.ffn_layer = "dense_relu_dense"
  return hparams


@registry.register_hparams
def transformer_base_v3():
  """Base parameters for Transformer model."""
  # Update parameters here, then occasionally cut a versioned set, e.g.
  # transformer_base_v2.
  hparams = transformer_base_v2()
  hparams.optimizer_adam_beta2 = 0.997
  # New way of specifying learning rate schedule.
  # Equivalent to previous version.
  hparams.learning_rate_schedule = (
      "constant*linear_warmup*rsqrt_decay*rsqrt_hidden_size")
  hparams.learning_rate_constant = 2.0
  return hparams


@registry.register_hparams
def transformer_base():
  """Base parameters for Transformer model."""
  hparams = transformer_base_v3()
  return hparams


@registry.register_hparams
def transformer_big():
  """HParams for transformer big model on WMT."""
  hparams = transformer_base()
  hparams.hidden_size = 1024
  hparams.filter_size = 4096
  # Reduce batch size to 2048 from 4096 to be able to train the model on a GPU
  # with 12 GB memory. For example, NVIDIA TITAN V GPU.
  hparams.batch_size = 2048
  hparams.num_heads = 16
  hparams.layer_prepostprocess_dropout = 0.3
  return hparams


@registry.register_hparams
def transformer_tall():
  """Hparams for transformer on LM for pretraining/finetuning/mixing."""
  hparams = transformer_base()
  hparams.batch_size = 2048
  hparams.hidden_size = 768
  hparams.filter_size = 3072
  hparams.num_hidden_layers = 12
  hparams.num_heads = 12
  hparams.label_smoothing = 0.0
  hparams.max_length = 512
  hparams.eval_drop_long_sequences = True
  hparams.multiproblem_mixing_schedule = "pretrain"
  return hparams


@registry.register_hparams
def transformer_tall_finetune_textclass():
  """Hparams for transformer on LM for finetuning on text class problems."""
  hparams = transformer_tall()
  hparams.learning_rate_constant = 6.25e-5
  hparams.learning_rate_schedule = (
      "linear_warmup*constant*linear_decay")
  hparams.multiproblem_schedule_max_examples = 0
  hparams.multiproblem_target_eval_only = True
  hparams.multiproblem_class_loss_multiplier = 4
  hparams.learning_rate_warmup_steps = 50
  # Set train steps to learning_rate_decay_steps or less
  hparams.learning_rate_decay_steps = 25000
  hparams.multiproblem_reweight_label_loss = True
  hparams.multiproblem_label_weight = 0.95
  return hparams


@registry.register_hparams
def transformer_tall_pretrain_lm():
  """Hparams for transformer on LM pretraining (with 64k vocab)."""
  hparams = transformer_tall()
  hparams.learning_rate_constant = 2e-4
  hparams.learning_rate_schedule = (
      "linear_warmup*constant*cosdecay")
  hparams.optimizer = "AdamW"
  hparams.optimizer_adam_beta1 = 0.9
  hparams.optimizer_adam_beta2 = 0.999
  hparams.optimizer_adam_epsilon = 1e-8
  # Set max examples to something big when pretraining only the LM, definitely
  # something an order of magnitude bigger than number of train steps.
  hparams.multiproblem_schedule_max_examples = 5e8
  # Set train steps to learning_rate_decay_steps or less
  hparams.learning_rate_decay_steps = 5000000
  return hparams


@registry.register_hparams
def transformer_tall_pretrain_lm_tpu_adafactor():
  """Hparams for transformer on LM pretraining (with 64k vocab) on TPU."""
  hparams = transformer_tall_pretrain_lm()
  update_hparams_for_tpu(hparams)
  hparams.max_length = 1024
  # For multi-problem on TPU we need it in absolute examples.
  hparams.batch_size = 8
  hparams.multiproblem_vocab_size = 2**16
  return hparams


@registry.register_hparams
def transformer_tall_pretrain_lm_tpu_adafactor_large():
  """Hparams for transformer on LM pretraining on TPU, large model."""
  hparams = transformer_tall_pretrain_lm_tpu_adafactor()
  hparams.hidden_size = 1024
  hparams.num_heads = 16
  hparams.filter_size = 32768
  hparams.batch_size = 4
  hparams.multiproblem_mixing_schedule = "constant"
  hparams.multiproblem_schedule_threshold = 0.3
  return hparams


@registry.register_hparams
def transformer_tall_pretrain_lm_tpu():
  """Hparams for transformer on LM pretraining on TPU with AdamW."""
  hparams = transformer_tall_pretrain_lm_tpu_adafactor()
  # Optimizer gets reset in update_hparams_for_tpu so we set it again here.
  hparams.learning_rate_constant = 2e-4
  hparams.learning_rate_schedule = ("linear_warmup * constant * cosdecay")
  hparams.optimizer = "AdamW"
  return hparams


@registry.register_hparams
def transformer_tall_finetune_cnndm():
  """Hparams for transformer on LM for finetuning on cnndm summarization."""
  hparams = transformer_tall()
  hparams.batch_size = 4096
  hparams.multiproblem_max_input_length = 412
  hparams.multiproblem_max_target_length = 100
  hparams.multiproblem_schedule_max_examples = 0
  hparams.learning_rate_schedule = (
      "linear_warmup*constant*cosdecay")
  hparams.learning_rate_constant = 5e-5
  hparams.learning_rate_warmup_steps = 100
  # Set train steps to learning_rate_decay_steps or less
  hparams.learning_rate_decay_steps = 40000
  hparams.multiproblem_target_eval_only = True
  hparams.multiproblem_vocab_size = 2**16
  return hparams


@registry.register_hparams
def transformer_tall_big():
  """Hparams for transformer on LM+MNLI."""
  hparams = transformer_tall()
  hparams.num_hidden_layers = 18
  return hparams


@registry.register_hparams
def transformer_big_single_gpu():
  """HParams for transformer big model for single GPU."""
  hparams = transformer_big()
  hparams.layer_prepostprocess_dropout = 0.1
  hparams.learning_rate_warmup_steps = 16000
  return hparams


@registry.register_hparams
def transformer_base_single_gpu():
  """HParams for transformer base model for single GPU."""
  hparams = transformer_base()
  hparams.batch_size = 2048
  hparams.learning_rate_warmup_steps = 16000
  return hparams


@registry.register_hparams
def transformer_base_multistep8():
  """HParams for simulating 8 GPUs with MultistepAdam optimizer."""
  hparams = transformer_base()
  hparams.optimizer = "MultistepAdam"
  hparams.optimizer_multistep_accumulate_steps = 8
  return hparams


@registry.register_hparams
def transformer_parsing_base():
  """HParams for parsing on WSJ only."""
  hparams = transformer_base()
  hparams.attention_dropout = 0.2
  hparams.layer_prepostprocess_dropout = 0.2
  hparams.max_length = 512
  hparams.learning_rate_warmup_steps = 16000
  hparams.hidden_size = 1024
  hparams.learning_rate = 0.05
  hparams.shared_embedding_and_softmax_weights = False
  return hparams


@registry.register_hparams
def transformer_parsing_big():
  """HParams for parsing on WSJ semi-supervised."""
  hparams = transformer_big()
  hparams.max_length = 512
  hparams.shared_source_target_embedding = False
  hparams.learning_rate_warmup_steps = 4000
  hparams.layer_prepostprocess_dropout = 0.1
  hparams.batch_size = 2048
  hparams.learning_rate = 0.05
  return hparams


@registry.register_hparams
def transformer_parsing_ice():
  """HParams for parsing and tagging Icelandic text."""
  hparams = transformer_base_single_gpu()
  hparams.batch_size = 4096
  hparams.shared_embedding_and_softmax_weights = False
  return hparams


@registry.register_hparams
def transformer_tiny():
  hparams = transformer_base()
  hparams.num_hidden_layers = 2
  hparams.hidden_size = 128
  hparams.filter_size = 512
  hparams.num_heads = 4
  return hparams


@registry.register_hparams
def transformer_test():
  hparams = transformer_base()
  hparams.num_hidden_layers = 2
  hparams.hidden_size = 16
  hparams.filter_size = 8
  hparams.num_heads = 2
  return hparams


@registry.register_hparams
def transformer_small():
  hparams = transformer_base()
  hparams.num_hidden_layers = 2
  hparams.hidden_size = 256
  hparams.filter_size = 1024
  hparams.num_heads = 4
  return hparams


@registry.register_hparams
def transformer_l2():
  hparams = transformer_base()
  hparams.num_hidden_layers = 2
  return hparams


@registry.register_hparams
def transformer_l4():
  hparams = transformer_base()
  hparams.num_hidden_layers = 4
  return hparams


@registry.register_hparams
def transformer_l8():
  hparams = transformer_base()
  hparams.num_hidden_layers = 8
  return hparams


@registry.register_hparams
def transformer_l10():
  hparams = transformer_base()
  hparams.num_hidden_layers = 10
  return hparams


@registry.register_hparams
def transformer_h1():
  hparams = transformer_base()
  hparams.num_heads = 1
  return hparams


@registry.register_hparams
def transformer_h4():
  hparams = transformer_base()
  hparams.num_heads = 4
  return hparams


@registry.register_hparams
def transformer_h16():
  hparams = transformer_base()
  hparams.num_heads = 16
  return hparams


@registry.register_hparams
def transformer_h32():
  hparams = transformer_base()
  hparams.num_heads = 32
  return hparams


@registry.register_hparams
def transformer_k128():
  hparams = transformer_base()
  hparams.attention_key_channels = 128
  return hparams


@registry.register_hparams
def transformer_k256():
  hparams = transformer_base()
  hparams.attention_key_channels = 256
  return hparams


@registry.register_hparams
def transformer_ff1024():
  hparams = transformer_base()
  hparams.filter_size = 1024
  return hparams


@registry.register_hparams
def transformer_ff4096():
  hparams = transformer_base()
  hparams.filter_size = 4096
  return hparams


@registry.register_hparams
def transformer_dr0():
  hparams = transformer_base()
  hparams.layer_prepostprocess_dropout = 0.0
  return hparams


@registry.register_hparams
def transformer_dr2():
  hparams = transformer_base()
  hparams.layer_prepostprocess_dropout = 0.2
  return hparams


@registry.register_hparams
def transformer_ls0():
  hparams = transformer_base()
  hparams.label_smoothing = 0.0
  return hparams


@registry.register_hparams
def transformer_ls2():
  hparams = transformer_base()
  hparams.label_smoothing = 0.2
  return hparams


@registry.register_hparams
def transformer_hs256():
  hparams = transformer_base()
  hparams.hidden_size = 256
  return hparams


@registry.register_hparams
def transformer_hs1024():
  hparams = transformer_base()
  hparams.hidden_size = 1024
  return hparams


@registry.register_hparams
def transformer_big_dr1():
  hparams = transformer_base()
  hparams.hidden_size = 1024
  hparams.filter_size = 4096
  hparams.num_heads = 16
  hparams.layer_prepostprocess_dropout = 0.1
  return hparams


@registry.register_hparams
def transformer_big_enfr():
  hparams = transformer_big_dr1()
  hparams.shared_embedding_and_softmax_weights = False
  hparams.filter_size = 8192
  hparams.layer_prepostprocess_dropout = 0.1
  return hparams


@registry.register_hparams
def transformer_big_enfr_tpu():
  hparams = transformer_big_enfr()
  # For performance, use fewer heads so that matrix dimensions are at least 128
  hparams.num_heads = 8
  update_hparams_for_tpu(hparams)
  return hparams


@registry.register_hparams
def transformer_big_dr2():
  hparams = transformer_big_dr1()
  hparams.layer_prepostprocess_dropout = 0.2
  return hparams


@registry.register_hparams
def transformer_parameter_attention_a():
  hparams = transformer_base()
  hparams.ffn_layer = "parameter_attention"
  hparams.filter_size = 1536
  return hparams


@registry.register_hparams
def transformer_parameter_attention_b():
  hparams = transformer_base()
  hparams.ffn_layer = "parameter_attention"
  hparams.filter_size = 512
  hparams.parameter_attention_key_channels = 1024
  hparams.parameter_attention_value_channels = 1024
  hparams.num_heads = 16
  return hparams


@registry.register_hparams
def transformer_prepend_v2():
  hparams = transformer_base_v2()
  hparams.prepend_mode = "prepend_inputs_masked_attention"
  hparams.max_length = 0
  return hparams


@registry.register_hparams
def transformer_prepend_v1():
  hparams = transformer_base_v1()
  hparams.prepend_mode = "prepend_inputs_masked_attention"
  hparams.max_length = 0
  return hparams


@registry.register_hparams
def transformer_prepend():
  return transformer_prepend_v2()


@registry.register_ranged_hparams
def transformer_base_range(rhp):
  """Small range of hyperparameters."""
  # After starting from base, set intervals for some parameters.
  rhp.set_float("learning_rate", 0.3, 3.0, scale=rhp.LOG_SCALE)
  rhp.set_discrete("learning_rate_warmup_steps",
                   [1000, 2000, 4000, 8000, 16000])
  rhp.set_float("initializer_gain", 0.5, 2.0)
  rhp.set_float("optimizer_adam_beta1", 0.85, 0.95)
  rhp.set_float("optimizer_adam_beta2", 0.97, 0.99)
  rhp.set_float("weight_decay", 0.0, 1e-4)


@registry.register_hparams
def transformer_relative():
  """Use relative position embeddings instead of absolute position encodings."""
  hparams = transformer_base()
  hparams.pos = None
  hparams.self_attention_type = "dot_product_relative"
  hparams.max_relative_position = 20
  return hparams


@registry.register_hparams
def transformer_relative_tiny():
  hparams = transformer_relative()
  hparams.num_hidden_layers = 2
  hparams.hidden_size = 128
  hparams.filter_size = 512
  hparams.num_heads = 4
  return hparams


@registry.register_hparams
def transformer_relative_big():
  hparams = transformer_big()
  hparams.pos = None
  hparams.self_attention_type = "dot_product_relative"
  hparams.max_relative_position = 20
  return hparams


@registry.register_hparams
def transformer_timeseries():
  hparams = transformer_small()
  hparams.batch_size = 256
  hparams.learning_rate_warmup_steps = 2000
  return hparams


@registry.register_hparams
def transformer_mlperf_tpu():
  """HParams for Transformer model on TPU for MLPerf on TPU 2x2."""
  hparams = transformer_base_v3()
  hparams.mlperf_mode = True
  hparams.symbol_modality_num_shards = 1
  hparams.max_length = 256  # ignored when using "_packed" problems
  hparams.batch_size = 2048  # per-chip batch size matches the reference model
  hparams.hidden_size = 1024
  hparams.filter_size = 4096
  hparams.num_heads = 16
  hparams.attention_dropout_broadcast_dims = "0,1"  # batch, heads
  hparams.relu_dropout_broadcast_dims = "1"  # length
  hparams.layer_prepostprocess_dropout_broadcast_dims = "1"  # length
  return hparams


def update_hparams_for_tpu(hparams):
  """Change hparams to be compatible with TPU training."""

  # Adafactor uses less memory than Adam.
  # switch to Adafactor with its recommended learning rate scheme.
  hparams.optimizer = "Adafactor"
  hparams.learning_rate_schedule = "rsqrt_decay"
  hparams.learning_rate_warmup_steps = 10000

  # Avoid an expensive concat on TPU.
  # >1 shards helps with faster parameter distribution on multi-GPU machines
  hparams.symbol_modality_num_shards = 1

  # Adaptive batch sizes and sequence lengths are not supported on TPU.
  # Instead, every batch has the same sequence length and the same batch size.
  # Longer sequences are dropped and shorter ones are padded.
  #
  # It is therefore suggested to use a problem where examples have been combined
  # to a longer length, e.g. the "_packed" problems.
  #
  # For problems with variable sequence lengths, this parameter controls the
  # maximum sequence length.  Shorter sequences are dropped and longer ones
  # are padded.
  #
  # For problems with fixed sequence lengths - e.g. the "_packed" problems,
  # this hyperparameter is ignored.
  hparams.max_length = 64

  # TPUs have less memory than GPUs, so decrease the batch size
  hparams.batch_size = 2048

  # Using noise broadcast in the dropout layers saves memory during training.
  hparams.attention_dropout_broadcast_dims = "0,1"  # batch, heads
  hparams.relu_dropout_broadcast_dims = "1"  # length
  hparams.layer_prepostprocess_dropout_broadcast_dims = "1"  # length
  return hparams


@registry.register_hparams
def transformer_tpu():
  """HParams for Transformer model on TPU."""
  hparams = transformer_base()
  update_hparams_for_tpu(hparams)
  return hparams


@registry.register_hparams
def transformer_timeseries_tpu():
  """HParams for running Transformer model on timeseries on TPU."""
  hparams = transformer_timeseries()
  update_hparams_for_tpu(hparams)
  hparams.batch_size = 256  # revert to value set in transformer_timeseries
  return hparams


@registry.register_hparams
def transformer_tpu_bf16_activation():
  """HParams for Transformer model with BF16 activation on TPU."""
  hparams = transformer_tpu()
  hparams.activation_dtype = "bfloat16"
  return hparams


@registry.register_hparams
def transformer_packed_tpu():
  """Deprecated alias for transformer_tpu()."""
  return transformer_tpu()


@registry.register_hparams
def transformer_big_tpu():
  hparams = transformer_big()
  update_hparams_for_tpu(hparams)
  return hparams


@registry.register_hparams
def transformer_tiny_tpu():
  hparams = transformer_tiny()
  update_hparams_for_tpu(hparams)
  return hparams


@registry.register_ranged_hparams
def transformer_tiny_tpu_range(rhp):
  """Small range of hyperparameters."""
  rhp.set_float("learning_rate", 0.3, 3.0, scale=rhp.LOG_SCALE)
  rhp.set_float("weight_decay", 0.0, 2.0)


@registry.register_ranged_hparams
def transformer_tpu_range(rhp):
  """Small range of hyperparameters."""
  # After starting from base, set intervals for some parameters.
  rhp.set_float("learning_rate", 0.3, 3.0, scale=rhp.LOG_SCALE)
  rhp.set_discrete("learning_rate_warmup_steps",
                   [1000, 2000, 4000, 8000, 16000])
  rhp.set_float("initializer_gain", 0.5, 2.0)
  rhp.set_float("optimizer_adam_beta1", 0.85, 0.95)
  rhp.set_float("optimizer_adam_beta2", 0.97, 0.99)
  rhp.set_float("weight_decay", 0.0, 2.0)


@registry.register_hparams
def transformer_small_tpu():
  """TPU-friendly version of transformer_small.

  Returns:
    an hparams object.
  """
  hparams = transformer_small()
  update_hparams_for_tpu(hparams)
  return hparams


@registry.register_hparams
def transformer_clean():
  """No dropout, label smoothing, max_length."""
  hparams = transformer_base_v2()
  hparams.label_smoothing = 0.0
  hparams.layer_prepostprocess_dropout = 0.0
  hparams.attention_dropout = 0.0
  hparams.relu_dropout = 0.0
  hparams.max_length = 0
  return hparams


@registry.register_hparams
def transformer_clean_big():
  hparams = transformer_clean()
  hparams.hidden_size = 1024
  hparams.filter_size = 4096
  return hparams


@registry.register_hparams
def transformer_clean_big_tpu():
  hparams = transformer_clean_big()
  update_hparams_for_tpu(hparams)
  return hparams


@registry.register_hparams
def transformer_tpu_with_conv():
  """Cut down on the number of heads, and use convs instead."""
  hparams = transformer_tpu()
  hparams.num_heads = 4  # Heads are expensive on TPUs.
  hparams.ffn_layer = "conv_relu_conv"
  return hparams


@registry.register_hparams
def transformer_lm_tpu_0():
  """HParams for training languagemodel_lm1b8k on tpu.  92M Params."""
  hparams = transformer_clean_big()
  update_hparams_for_tpu(hparams)
  hparams.num_heads = 4  # Heads are expensive on TPUs.
  hparams.batch_size = 4096
  hparams.shared_embedding_and_softmax_weights = False
  hparams.layer_prepostprocess_dropout = 0.1
  return hparams


@registry.register_hparams
def transformer_lm_tpu_1():
  """HParams for training languagemodel_lm1b8k on tpu.  335M Params."""
  hparams = transformer_lm_tpu_0()
  hparams.hidden_size = 2048
  hparams.filter_size = 8192
  return hparams


@registry.register_hparams
def transformer_librispeech_v1():
  """HParams for training ASR model on LibriSpeech V1."""
  hparams = transformer_base()

  hparams.num_heads = 4
  hparams.filter_size = 1024
  hparams.hidden_size = 256
  hparams.num_encoder_layers = 5
  hparams.num_decoder_layers = 3
  hparams.learning_rate = 0.15
  hparams.batch_size = 6000000

  librispeech.set_librispeech_length_hparams(hparams)
  return hparams


@registry.register_hparams
def transformer_librispeech_v2():
  """HParams for training ASR model on LibriSpeech V2."""
  hparams = transformer_base()

  hparams.max_length = 1240000
  hparams.max_input_seq_length = 1550
  hparams.max_target_seq_length = 350
  hparams.batch_size = 16
  hparams.num_decoder_layers = 4
  hparams.num_encoder_layers = 6
  hparams.hidden_size = 384
  hparams.learning_rate = 0.15
  hparams.daisy_chain_variables = False
  hparams.filter_size = 1536
  hparams.num_heads = 2
  hparams.ffn_layer = "conv_relu_conv"
  hparams.conv_first_kernel = 9
  hparams.weight_decay = 0
  hparams.layer_prepostprocess_dropout = 0.2
  hparams.relu_dropout = 0.2

  return hparams


@registry.register_hparams
def transformer_librispeech_tpu_v1():
  """HParams for training ASR model on Librispeech on TPU v1."""
  hparams = transformer_librispeech_v1()
  update_hparams_for_tpu(hparams)

  hparams.batch_size = 16
  librispeech.set_librispeech_length_hparams(hparams)
  return hparams


@registry.register_hparams
def transformer_librispeech_tpu_v2():
  """HParams for training ASR model on Librispeech on TPU v2."""
  hparams = transformer_librispeech_v2()
  update_hparams_for_tpu(hparams)

  hparams.batch_size = 16
  librispeech.set_librispeech_length_hparams(hparams)
  return hparams


@registry.register_hparams
def transformer_librispeech():
  """HParams for training ASR model on Librispeech."""
  return transformer_librispeech_v2()


@registry.register_hparams
def transformer_librispeech_tpu():
  """HParams for training ASR model on Librispeech on TPU."""
  return transformer_librispeech_tpu_v2()


@registry.register_hparams
def transformer_common_voice():
  """HParams for training ASR model on Mozilla Common Voice."""
  return transformer_librispeech()


@registry.register_hparams
def transformer_common_voice_tpu():
  """HParams for training ASR model on Mozilla Common Voice on TPU."""
  hparams = transformer_librispeech_tpu()
  hparams.batch_size = 8
  return hparams


@registry.register_hparams
def transformer_supervised_attention():
  """HParams for supervised attention problems."""
  hparams = transformer_base()
  # Attention loss type (KL-divergence or MSE).
  hparams.add_hparam("expected_attention_loss_type", "kl_divergence")
  # Multiplier to the encoder-decoder expected attention loss.
  hparams.add_hparam("expected_attention_loss_multiplier", 1.0)
  return hparams


@registry.register_hparams
def transformer_tpu_1b():
  """Hparams for machine translation with ~1.1B parameters."""
  hparams = transformer_tpu()
  hparams.hidden_size = 2048
  hparams.filter_size = 8192
  hparams.num_hidden_layers = 8
  # smaller batch size to avoid OOM
  hparams.batch_size = 1024
  hparams.activation_dtype = "bfloat16"
  hparams.weight_dtype = "bfloat16"
  # maximize number of parameters relative to computation by not sharing.
  hparams.shared_embedding_and_softmax_weights = False
  return hparams<|MERGE_RESOLUTION|>--- conflicted
+++ resolved
@@ -273,12 +273,8 @@
               None if using greedy decoding (beam_size=1)
       }
     """
-<<<<<<< HEAD
-    if self._hparams.self_attention_type not in ["dot_product", "dot_product_relative"]:
-=======
     if (self._hparams.self_attention_type not in ["dot_product",
                                                   "dot_product_relative"]):
->>>>>>> d4ff0f90
       # Caching is not guaranteed to work with attention types other than
       # dot_product.
       # TODO(petershaw): Support fast decoding when using relative
