--- conflicted
+++ resolved
@@ -443,15 +443,10 @@
       x = tf.contrib.layers.conv2d(x, 32, [5, 5], [2, 2],
                                    activation_fn=tf.nn.relu, padding="SAME")
 
-<<<<<<< HEAD
-      flat_x = tf.layers.flatten(x)
-      flat_x = tf.nn.dropout(flat_x, keep_prob=1.0 - dropout)
-=======
       flat_x = tf.reshape(
           x, [obs_shape[0], obs_shape[1],
               functools.reduce(operator.mul, x.shape.as_list()[1:], 1)])
       flat_x = tf.nn.dropout(flat_x, rate=dropout)
->>>>>>> 5ad23577
       x = tf.contrib.layers.fully_connected(flat_x, 128, tf.nn.relu)
 
       logits = tf.layers.dense(
@@ -490,15 +485,9 @@
           x, 128, (4, 4), strides=(2, 2), name="conv3",
           activation=common_layers.belu, padding="SAME")
 
-<<<<<<< HEAD
+
       flat_x = tf.layers.flatten(x)
       flat_x = tf.nn.dropout(flat_x, keep_prob=1.0 - dropout)
-=======
-      flat_x = tf.reshape(
-          x, [obs_shape[0], obs_shape[1],
-              functools.reduce(operator.mul, x.shape.as_list()[1:], 1)])
-      flat_x = tf.nn.dropout(flat_x, rate=dropout)
->>>>>>> 5ad23577
       x = tf.layers.dense(flat_x, 128, activation=tf.nn.relu, name="dense1")
 
       logits = tf.layers.dense(
