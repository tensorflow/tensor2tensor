--- conflicted
+++ resolved
@@ -243,12 +243,7 @@
     return (self._slow_greedy_infer_tpu(features, decode_length) if use_tpu else
             self._slow_greedy_infer(features, decode_length))
 
-<<<<<<< HEAD
   def _beam_decode(self, features, decode_length, beam_size, top_beams, alpha, use_tpu=False):
-=======
-  def _beam_decode(self, features, decode_length, beam_size, top_beams, alpha,
-                   use_tpu=False):
->>>>>>> 51dfa7a1
     """Beam search decoding.
 
     Args:
