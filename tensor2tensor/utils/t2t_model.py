# coding=utf-8
# Copyright 2018 The Tensor2Tensor Authors.
#
# Licensed under the Apache License, Version 2.0 (the "License");
# you may not use this file except in compliance with the License.
# You may obtain a copy of the License at
#
#     http://www.apache.org/licenses/LICENSE-2.0
#
# Unless required by applicable law or agreed to in writing, software
# distributed under the License is distributed on an "AS IS" BASIS,
# WITHOUT WARRANTIES OR CONDITIONS OF ANY KIND, either express or implied.
# See the License for the specific language governing permissions and
# limitations under the License.

"""T2TModel Base Class."""
from __future__ import absolute_import
from __future__ import division
from __future__ import print_function

from typing import List, Dict
import collections
import contextlib
import copy
import functools
import math
import time
import six

from tensor2tensor.data_generators import multi_problem
from tensor2tensor.data_generators import text_encoder
from tensor2tensor.data_generators.problem import problem_hparams_to_features
from tensor2tensor.layers import common_layers
from tensor2tensor.utils import beam_search
from tensor2tensor.utils import decoding
from tensor2tensor.utils import expert_utils as eu
from tensor2tensor.utils import learning_rate
from tensor2tensor.utils import metrics
from tensor2tensor.utils import modality
from tensor2tensor.utils import optimize
from tensor2tensor.utils import quantization
from tensor2tensor.utils import registry

import tensorflow as tf

from tensorflow.python.layers import base
from tensorflow.python.ops import inplace_ops
from tensorflow.python.ops import variable_scope

# Fathom
from fathomt2t_dependencies.common_t2t_utils import combine_shards

_no_problem_err_str = (
    "The default implementation of %s requires that the "
    "model be used with a Problem. If using a Problem, augment the "
    "hparams object with trainer_lib.add_problem_hparams. If not, "
    "override %s.")
_no_problem_err = (
    lambda method_name: _no_problem_err_str % (method_name, method_name))


class T2TModel(base.Layer):
  """Abstract base class for models.

  `T2TModel` has three typical usages:

  1. Estimator: The method `make_estimator_model_fn` builds a `model_fn` for
     the tf.Estimator workflow of training, evaluation, and prediction.
     It performs the method `call`, which performs the core computation,
     followed by `estimator_spec_train`, `estimator_spec_eval`, or
     `estimator_spec_predict` depending on the tf.Estimator mode.
  2. Layer: The method `call` enables `T2TModel` to be used a callable by
     itself. It calls the following methods:

     * `bottom`, which transforms features according to `problem_hparams`' input
       and target `Modality`s;
     * `body`, which takes features and performs the core model computation to
        return output and any auxiliary loss terms;
     * `top`, which takes features and the body output, and transforms them
       according to `problem_hparams`' input and target `Modality`s to return
       the final logits;
     * `loss`, which takes the logits, forms any missing training loss, and sums
       all loss terms.
  3. Inference: The method `infer` enables `T2TModel` to make sequence
     predictions by itself.

  Subclasses generally only need to override `body`.
  """
  REGISTERED_NAME = None  # Updated on registration.

  def __init__(self,
               hparams,
               mode=tf.estimator.ModeKeys.TRAIN,
               problem_hparams=None,
               data_parallelism=None,
               decode_hparams=None,
               **kwargs):
    """Creates a T2TModel.

    Args:
      hparams: tf.contrib.training.HParams, model hyperparameters.
      mode: tf.estimator.ModeKeys, the execution mode.
      problem_hparams: tf.contrib.training.HParams, hyperparameters for the
        Problem. If provided here or in hparams.problem_hparams, the model will
        automatically determine bottom, top, and loss methods. If not provided,
        calling the model will only invoke body.
      data_parallelism: a expert_utils.Parallelism object,
        specifies devices for data parallelism.
      decode_hparams: a hyperparameter object with decoding parameters.
        See decoding.decode_hparams.
      **kwargs: arguments to pass to base.Layer constructor.
    """
    # Determine name first: use registered name if possible, class name else.
    default_name = registry.default_name(type(self))
    name = self.REGISTERED_NAME or default_name
    super(T2TModel, self).__init__(
        trainable=mode == tf.estimator.ModeKeys.TRAIN, name=name, **kwargs)

    if not problem_hparams and hasattr(hparams, "problem_hparams"):
      problem_hparams = hparams.problem_hparams
    self._problem_hparams = problem_hparams

    # Setup hparams
    hparams = copy.copy(hparams)
    if self._problem_hparams and hparams.shared_embedding_and_softmax_weights:
      # If vocabularies differ, unset shared_embedding_and_softmax_weights.
      input_modality = self._problem_hparams.input_modality.get("inputs")
      target_modality = self._problem_hparams.target_modality
      if (isinstance(input_modality, modality.Modality) and
          isinstance(target_modality, modality.Modality) and
          input_modality.top_dimensionality !=
          target_modality.top_dimensionality):
        log_info("Unsetting shared_embedding_and_softmax_weights.")
        hparams.shared_embedding_and_softmax_weights = 0
    self._original_hparams = hparams
    self.set_mode(mode)

    self._decode_hparams = copy.copy(decode_hparams or
                                     decoding.decode_hparams())
    self._data_parallelism = data_parallelism or eu.Parallelism([""])
    self._num_datashards = self._data_parallelism.n
    self._ps_devices = self._data_parallelism.ps_devices
    self._eager_var_store = create_eager_var_store()
    if not common_layers.is_xla_compiled():
      self.summarize_hparams()
    self._variable_scopes = {}

  def _add_variable_scope(self, key, vs):
    if key not in self._variable_scopes:
      self._variable_scopes[key] = vs

  def summarize_hparams(self):
    def create_hparams_summary(hparams, name):
      hparams_strs = [tf.convert_to_tensor([k, str(v)])
                      for k, v in hparams.values().items()]
      tf.summary.text(name, tf.stack(hparams_strs))

    create_hparams_summary(self._hparams, "%s_hparams" % self.name)
    if self._problem_hparams:
      create_hparams_summary(self._problem_hparams,
                             "%s_problem_hparams" % self.name)

  # Replace the two methods below in order to add custom SessionRunHooks to
  # the training procedure.
  @staticmethod
  def train_hooks():
    return []

  @staticmethod
  def eval_hooks():
    return []

  @property
  def hparams(self):
    return self._hparams

  @property
  def is_training(self):
    return self._hparams.mode == tf.estimator.ModeKeys.TRAIN

  @property
  def is_predicting(self):
    return self._hparams.mode == tf.estimator.ModeKeys.PREDICT

  @property
  def has_input(self):
    if self._problem_hparams:
      return "inputs" in self._problem_hparams.input_modality
    else:
      return True

  @property
  def _custom_getter(self):
    if self.hparams.weight_dtype == "bfloat16":
      if self.hparams.optimizer != "Adafactor":
        raise NotImplementedError(
            "weight_dtype=bfloat16 only implemented with Adafactor optimizer")
      return quantization.EighthPowerEncoding().custom_getter(
          activation_dtype=tf.bfloat16
          if self.hparams.activation_dtype == "bfloat16" else tf.float32)
    elif self.hparams.activation_dtype == "bfloat16":
      return quantization.bfloat16_activations_var_getter
    else:
      return None

  @property
  def _target_modality_is_real(self):
    """Whether the target modality is real-valued."""
    target_modality = self._problem_hparams.target_modality
    return target_modality.name.startswith("real_")

  def call(self, inputs, **kwargs):
    del kwargs
    features = inputs
    set_custom_getter_compose(self._custom_getter)
    tf.get_variable_scope().set_initializer(
        optimize.get_variable_initializer(self.hparams))
    with self._eager_var_store.as_default():
      self._fill_problem_hparams_features(features)
      summarize_features(features, num_shards=self._num_datashards)
      sharded_features = self._shard_features(features)
      sharded_logits, losses = self.model_fn_sharded(sharded_features)

      # Fathom
      if isinstance(sharded_logits, dict):
        return {k:combine_shards(v) for k, v in sharded_logits.items()}, losses
      else:
        return combine_shards(sharded_logits), losses

  @staticmethod
  def has_symmetric_shards(model_name):
    # model_fn is sharded symmetrically unless the model overrides body_sharded
    # method to manually control the sharding.
    model_cls = registry.model(model_name)
    return not model_cls.use_body_sharded()

  @staticmethod
  def use_body_sharded():
    return False

  def body_sharded(self, sharded_features):
    raise NotImplementedError("Models that wish to manually control sharding, "
                              "e.g. MoE models, should override body_sharded "
                              "and set use_body_sharded to True.")

  def model_fn_sharded(self, sharded_features):
    dp = self._data_parallelism
    datashard_to_features = self._to_features_per_datashard(sharded_features)
    if self.use_body_sharded():
      # MoE models override body_sharded
      transformed_features = dp(self.bottom, datashard_to_features)
      body_out = self.body_sharded(
          self._to_single_features_dict(transformed_features))
      body_out, losses = self._normalize_body_output(body_out)
      if "training" in losses:
        log_info("Skipping T2TModel top and loss because training loss "
                 "returned from body")
        sharded_logits = body_out
      else:
        if isinstance(body_out, dict):
          sharded_logits = collections.OrderedDict()
          sharded_losses = collections.OrderedDict()
          for k, v in sorted(six.iteritems(body_out)):
            sharded_logits[k] = dp(self.top, v, datashard_to_features)
            sharded_losses[k] = dp(self.loss, sharded_logits[k],
                                   datashard_to_features)
          training_loss_dict = average_sharded_losses([{
              "training": l
          } for l in loss for loss in sharded_losses.values()])
          losses.update(training_loss_dict)
        else:
          sharded_logits = dp(self.top, body_out, datashard_to_features)
          sharded_losses = dp(self.loss, sharded_logits, datashard_to_features)
          if isinstance(sharded_losses, tuple):
            nums, dens = sharded_losses
            sharded_losses = zip(nums, dens)
          training_loss_dict = average_sharded_losses([{
              "training": loss
          } for loss in sharded_losses])
          losses.update(training_loss_dict)
    else:
      sharded_logits, sharded_losses = dp(self.model_fn, datashard_to_features)
      if isinstance(sharded_logits[0], dict):
        temp_dict = {k: [] for k, _ in six.iteritems(sharded_logits[0])}
        for k, _ in six.iteritems(sharded_logits[0]):
          for l in sharded_logits:
            temp_dict[k].append(l[k])
        sharded_logits = temp_dict
      losses = average_sharded_losses(sharded_losses)

    # TODO(rsepassi): Reenable scheduled sampling
    # Disabled because of model_fn_sharded refactor
    #
    # do_scheduled_sampling = (  # Only do it if training and set for it.
    #     self.hparams.scheduled_sampling_prob > 0.0 and
    #     self.hparams.mode == tf.estimator.ModeKeys.TRAIN)
    # if do_scheduled_sampling:
    #   sharded_logits, losses = scheduled_sampling(
    #       self.hparams, self._problem_hparams, dp,
    #       sharded_logits, losses, sharded_features,
    #       transformed_features, self)

    return sharded_logits, losses

  def model_fn(self, features):
<<<<<<< HEAD
    # Fathom
    # Refer to https://github.com/tensorflow/tensor2tensor/issues/979.
    # We need `use_resource=False` here
    # and the old version of cast_grad in utils/optimize.py
    # Without both of these changes, we are very slow with
    # large word embeddings on the CPU.
    #with tf.variable_scope(tf.get_variable_scope(), use_resource=True):
    with tf.variable_scope(tf.get_variable_scope(), use_resource=False):
=======
    with tf.variable_scope(tf.get_variable_scope(), use_resource=True) as vs:
      self._add_variable_scope("model_fn", vs)
>>>>>>> be789121
      transformed_features = self.bottom(features)

      if self.hparams.activation_dtype == "bfloat16":
        for k, v in sorted(six.iteritems(transformed_features)):
          if v.dtype == tf.float32:
            transformed_features[k] = tf.cast(v, tf.bfloat16)

      with tf.variable_scope("body") as body_vs:
        self._add_variable_scope("body", body_vs)
        log_info("Building model body")
        body_out = self.body(transformed_features)
      output, losses = self._normalize_body_output(body_out)

      if "training" in losses:
        log_info("Skipping T2TModel top and loss because training loss "
                 "returned from body")
        logits = output
      else:
        logits = self.top(output, features)
        losses["training"] = 0.0
        if (self._hparams.mode != tf.estimator.ModeKeys.PREDICT and
            self._hparams.mode != "attack"):
          losses["training"] = self.loss(logits, features)

      return logits, losses

  def bottom(self, features):
    """Transforms features to feed into body.

    Args:
      features: dict of str to Tensor. Typically it is the preprocessed data
        batch after Problem's preprocess_example().

    Returns:
      transformed_features: dict of same key-value pairs as features. The value
        Tensors are newly transformed.
    """
    if not self._problem_hparams:
      log_warn("Without a Problem, T2TModel.bottom is a passthrough.")
      return features
    transformed_features = collections.OrderedDict()
    all_previous_modalities = []

    # Transform the input features
    for key, input_modality in sorted(
        six.iteritems(self._problem_hparams.input_modality)):
      if key not in features:
        tf.logging.warning("Missing feature %s - ignoring." % key)
        continue
      do_reuse = input_modality.name in all_previous_modalities
      with tf.variable_scope(input_modality.name, reuse=do_reuse) as im_vs:
        self._add_variable_scope(input_modality.name, im_vs)
        log_info("Transforming feature '%s' with %s.bottom", key,
                 input_modality.name)
        transformed_features[key] = input_modality.bottom(features[key])
      all_previous_modalities.append(input_modality.name)

    # Transform the targets (for autoregressive models)
    target_modality = self._problem_hparams.target_modality
    if isinstance(target_modality, dict):
      for k, v in six.iteritems(target_modality):
        if k in features:
          # TODO(aidangomez): share variables?
          with tf.variable_scope("%s/%s" % (v.name, k)) as tm_vs:
            self._add_variable_scope("%s/%s" % (v.name, k), tm_vs)
            log_info("Transforming '%s' with %s.targets_bottom", k, v.name)
            transformed_features[k] = v.targets_bottom(features[k])
        else:
          tf.logging.warn("Modality not found in features: %s", k)
    else:
      with tf.variable_scope(target_modality.name) as tm_vs:
        self._add_variable_scope(target_modality.name, tm_vs)
        if "targets" in features:
          log_info("Transforming 'targets' with %s.targets_bottom",
                   target_modality.name)
          transformed_features["targets"] = target_modality.targets_bottom(
              features["targets"])

    for key in features:
      if key not in transformed_features:
        # For features without a modality, we pass them along as is
        transformed_features[key] = features[key]
      else:
        # Other features get passed along with the "raw" suffix
        transformed_features[key + "_raw"] = features[key]

    return transformed_features

  def body(self, features):
    """Computes the targets' pre-logit activations given transformed inputs.

    Most `T2TModel` subclasses will override this method.

    Args:
      features: dict of str to Tensor, where each Tensor has shape [batch_size,
        ..., hidden_size]. It typically contains keys `inputs` and `targets`.

    Returns:
      output: Tensor of pre-logit activations with shape [batch_size, ...,
              hidden_size].
      losses: Either single loss as a scalar, a list, a Tensor (to be averaged),
              or a dictionary of losses. If losses is a dictionary with the key
              "training", losses["training"] is considered the final training
              loss and output is considered logits; self.top and self.loss will
              be skipped.
    """
    raise NotImplementedError("Abstract Method")

  def _top_single(self, body_output, target_modality, features):
    if not target_modality:
      log_warn("Without a Problem, T2TModel.top is a passthrough.")
      return body_output

    with tf.variable_scope(target_modality.name) as tm_vs:
      self._add_variable_scope(tm_vs.name, tm_vs)
      log_info("Transforming body output with %s.top", target_modality.name)
      last_only = (
          target_modality.top_is_pointwise and
          self.hparams.mode == tf.estimator.ModeKeys.PREDICT and
          not self.hparams.force_full_predict)
      if not last_only:
        logits = target_modality.top(body_output, features.get("targets"))
      else:
        # Take body outputs for the last position only, and targets too.
        if "decode_loop_step" not in features:
          last_position_body_output = tf.expand_dims(
              body_output[:, -1, :, :], axis=[1])
          last_position_targets = tf.expand_dims(
              features["targets"][:, -1, :, :], axis=[1])
        else:
          body_output_shape = body_output.shape.as_list()
          last_position_body_output = tf.slice(
              body_output, [0, features["decode_loop_step"][0], 0, 0], [
                  body_output_shape[0], 1, body_output_shape[2],
                  body_output_shape[3]
              ])
          target_shape = features["targets"].shape.as_list()
          last_position_targets = tf.slice(
              features["targets"], [0, features["decode_loop_step"][0], 0, 0],
              [target_shape[0], 1, target_shape[2], target_shape[3]])
        logits = target_modality.top(last_position_body_output,
                                     last_position_targets)
    return logits

  def top(self, body_output, features):
    """Computes logits given body output and features.

    Args:
      body_output: dict of str to Tensor, comprising one key-value pair for each
        target. Each value denotes the target's pre-logit activations.
        Alternatively, it may be a single Tensor denoting the pre-logits for
        that target.
      features: dict of str to Tensor. Typically it is the preprocessed data
        batch after Problem's preprocess_example().

    Returns:
      logits: dict of str to Tensor, denoting each logits for each target; or
        a single Tensor denoting the logits for that target.
    """
    if isinstance(body_output, dict):
      if self._problem_hparams:
        target_modality = self._problem_hparams.target_modality
      else:
        target_modality = {k: None for k in body_output.keys()}
      for k in body_output.keys():
        assert k in target_modality.keys(), (
            "The key %s of model_body's returned logits dict must be in "
            "problem_hparams.target_modality's dict." % k)
      logits = {}
      for k, v in six.iteritems(body_output):
        # TODO(aidangomez): share variables here?
        with tf.variable_scope(k) as top_vs:
          self._add_variable_scope("top_%s" % k, top_vs)
          logits[k] = self._top_single(v, target_modality[k], features)
      return logits
    else:
      if self._problem_hparams:
        target_modality = self._problem_hparams.target_modality
      else:
        target_modality = None
      if isinstance(target_modality, dict):
        assert "targets" in target_modality, (
            "model_body returned single logits so 'targets' must be a key "
            "since problem_hparams.target_modality is a dict.")
        target_modality = target_modality["targets"]
      return self._top_single(body_output, target_modality, features)

  def _loss_single(self, logits, target_modality, feature):
    # The current bfloat16 version still uses float32 for most parts of backward
    # propagation to keep model quality, so cast back before computing the loss
    # value.
    if not target_modality:
      log_warn(_no_problem_err("loss"))
      return (tf.constant(0., dtype=tf.float32),
              tf.constant(1., dtype=tf.float32))

    loss_num, loss_den = target_modality.loss(logits, feature)
    loss_num *= self._problem_hparams.loss_multiplier

    if hasattr(self.hparams, "problem") and hasattr(
        self.hparams.problem, "task_list"):
      loss_num, loss_den, summaries = multi_problem.aggregate_task_losses(
          self.hparams,
          self._problem_hparams,
          logits,
          target_modality,
          feature
      )

      for key, val in summaries:
        tf.summary.scalar(key, val)

    return loss_num, loss_den

  def loss(self, logits, features):
    if isinstance(logits, dict):
      if self._problem_hparams:
        target_modality = self._problem_hparams.target_modality
        # Fathom
        # This and below changes needed b/c we sometimes send in
        # logits as a dict...that is our format, and not theirs.
        #
        # TODO: see if we can streamline this handling to stay
        # closer to upstream.
        return self._loss_single(
          logits, target_modality, features['targets'])
      else:
        target_modality = {k: None for k in logits.keys()}
      for k in logits.keys():
        assert k in target_modality.keys(), (
            "The key %s of model_body's returned logits dict must be in "
            "problem_hparams.target_modality's dict." % k)
      losses = {}
      for k, v in six.iteritems(logits):
        losses[k] = self._loss_single(v, target_modality[k], features[k])

        n, d = losses[k]
        if common_layers.should_generate_summaries():
          tf.summary.scalar(k + "_loss", n / d)
          tf.summary.scalar(k + "_loss_num", n)
          tf.summary.scalar(k + "_loss_den", d)

      return tf.add_n([n / d for n, d in losses.values()])
    else:
      if self._problem_hparams:
        target_modality = self._problem_hparams.target_modality
      else:
        target_modality = None
      if isinstance(target_modality, dict):
        assert "targets" in target_modality, (
            "model_body returned single logits so 'targets' must be a key "
            "since problem_hparams.target_modality is a dict.")
        target_modality = target_modality["targets"]
      return self._loss_single(logits, target_modality, features["targets"])

  def optimize(self, loss, num_async_replicas=1, use_tpu=False):
    """Return a training op minimizing loss."""
    log_info("Base learning rate: %f", 
        self.hparams.learning_rate if 
            self.hparams.learning_rate_schedule == 'legacy'
        else self.hparams.learning_rate_constant)
    lr = learning_rate.learning_rate_schedule(self.hparams)
    if num_async_replicas > 1:
      log_info("Dividing learning rate by num_async_replicas: %d",
               num_async_replicas)
    lr /= math.sqrt(float(num_async_replicas))
    train_op = optimize.optimize(loss, lr, self.hparams, use_tpu=use_tpu)
    return train_op

  def set_mode(self, mode):
    """Set hparams with the given mode."""
    log_info("Setting T2TModel mode to '%s'", mode)
    hparams = copy.copy(self._original_hparams)
    hparams.add_hparam("mode", mode)
    # When not in training mode, set all forms of dropout to zero.
    if mode != tf.estimator.ModeKeys.TRAIN:
      for key in hparams.values():
        if key.endswith("dropout") or key == "label_smoothing":
          log_info("Setting hparams.%s to 0.0", key)
          setattr(hparams, key, 0.0)
    self._hparams = hparams

    if self._problem_hparams:
      # Set model hparams in problem_hparams' modalities, which also store them.
      for im in six.itervalues(self._problem_hparams.input_modality):
        im._model_hparams = self._hparams  # pylint: disable=protected-access

      if isinstance(self._problem_hparams.target_modality, dict):
        for tm in six.itervalues(self._problem_hparams.target_modality):
          tm._model_hparams = self._hparams  # pylint: disable=protected-access
      elif self._problem_hparams.target_modality is not None:
        self._problem_hparams.target_modality._model_hparams = self._hparams  # pylint: disable=protected-access

  def prepare_features_for_infer(self, features):
    """Called before inference to allow adding infer-specific features."""
    pass

  def eval_autoregressive(self, features=None, decode_length=50):
    """Autoregressive eval.

    Quadratic time in decode_length.

    Args:
      features: an map of string to `Tensor`
      decode_length: an integer.  How many additional timesteps to decode.

    Returns:
      logits: `Tensor`
      losses: a dictionary: {loss-name (string): floating point `Scalar`}.
          Contains a single key "training".
    """
    results = self._slow_greedy_infer(features, decode_length=decode_length)
    return results["logits"], results["losses"]

  def _fill_problem_hparams_features(self, features):
    if features is not None:
      for k, v in sorted(
          six.iteritems(problem_hparams_to_features(self._problem_hparams))):
        if k not in features:
          features[k] = tf.constant(v, name=k)

  def infer(self,
            features=None,
            decode_length=50,
            beam_size=1,
            top_beams=1,
            alpha=0.0,
            use_tpu=False):
    """A inference method.

    Quadratic time in decode_length.

    Args:
      features: an map of string to `Tensor`
      decode_length: an integer.  How many additional timesteps to decode.
      beam_size: number of beams.
      top_beams: an integer. How many of the beams to return.
      alpha: Float that controls the length penalty. larger the alpha, stronger
        the preference for longer translations.
      use_tpu: bool, whether to build the inference graph for TPU.

    Returns:
      A dict of decoding results {
          "outputs": integer `Tensor` of decoded ids of shape
              [batch_size, <= decode_length] if beam_size == 1 or
              [batch_size, top_beams, <= decode_length]
          "scores": decoding log probs from the beam search,
              None if using greedy decoding (beam_size=1)
      }
      if slow greedy decoding is used then the dict will also contain {
          "logits": `Tensor` of shape [batch_size, time, 1, 1, vocab_size].
          "losses": a dictionary: {loss-name (string): floating point `Scalar`
      }
    """
    set_custom_getter_compose(self._custom_getter)
    with self._eager_var_store.as_default():
      # TODO(rsepassi): Make decoding work with real-valued model outputs
      # (i.e. if the target modality is RealModality).
      self.prepare_features_for_infer(features)
      if not self.has_input and beam_size > 1:
        log_warn("Beam searching for a model with no inputs.")
      if not self.has_input and self.hparams.sampling_method != "random":
        log_warn("Non-random sampling for a model with no inputs.")
      self._fill_problem_hparams_features(features)

      if self._problem_hparams:
        target_modality = self._problem_hparams.target_modality
        if target_modality.is_class_modality:
          beam_size = 1  # No use to run beam-search for a single class.
      if beam_size == 1:
        log_info("Greedy Decoding")
        results = self._greedy_infer(features, decode_length, use_tpu)
      else:
        log_info("Beam Decoding with beam size %d" % beam_size)
        results = self._beam_decode(features, decode_length, beam_size,
                                    top_beams, alpha, use_tpu)

      return results

  def _beam_decode(self,
                   features,
                   decode_length,
                   beam_size,
                   top_beams,
                   alpha,
                   use_tpu=False):
    """Beam search decoding.

    Models should ideally implement a more efficient version of this function.

    Args:
      features: an map of string to `Tensor`
      decode_length: an integer.  How many additional timesteps to decode.
      beam_size: number of beams.
      top_beams: an integer. How many of the beams to return.
      alpha: Float that controls the length penalty. larger the alpha, stronger
        the preference for longer translations.
      use_tpu: A bool, whether to do beam decode on TPU.

    Returns:
       samples: an integer `Tensor`. Top samples from the beam search
    """
    return self._beam_decode_slow(features, decode_length, beam_size, top_beams,
                                  alpha, use_tpu)

  def _beam_decode_slow(self, features, decode_length, beam_size, top_beams,
                        alpha, use_tpu=False):
    """Slow version of Beam search decoding.

    Quadratic time in decode_length.

    Args:
      features: an map of string to `Tensor`
      decode_length: an integer.  How many additional timesteps to decode.
      beam_size: number of beams.
      top_beams: an integer. How many of the beams to return.
      alpha: Float that controls the length penalty. larger the alpha, stronger
        the preference for longer translations.
      use_tpu: A bool, whether to do slow beam decode on TPU.

    Returns:
      samples: an integer `Tensor`. Top samples from the beam search.

    Raises:
      NotImplementedError: If use_tpu is set to true.
    """
    if use_tpu:
      raise NotImplementedError(
          "Slow beam search inference on TPU is not supported")

    batch_size = common_layers.shape_list(features["inputs"])[0]

    def symbols_to_logits_fn(ids):
      """Go from ids to logits."""
      ids = tf.expand_dims(tf.expand_dims(ids, axis=2), axis=3)
      ids = tf.pad(ids[:, 1:], [[0, 0], [0, 1], [0, 0], [0, 0]])
      if "partial_targets" in features:
        pt = features["partial_targets"]
        pt_length = common_layers.shape_list(pt)[1]
        pt = tf.tile(pt, [1, beam_size])
        pt = tf.reshape(pt, [batch_size * beam_size, pt_length, 1, 1])
        ids = tf.concat([pt, ids], axis=1)

      features["targets"] = ids
      self._coverage = None
      logits, _ = self(features)  # pylint: disable=not-callable
      # now self._coverage is a coverage tensor for the first datashard.
      # it has shape [batch_size] and contains floats between 0 and
      # source_length.
      if self._problem_hparams:
        if self._problem_hparams.target_modality.top_is_pointwise:
          return tf.squeeze(logits, axis=[1, 2, 3])
      # -1 due to the pad above.
      current_output_position = common_layers.shape_list(ids)[1] - 1
      logits = logits[:, current_output_position, :, :]
      return tf.squeeze(logits, axis=[1, 2])

    initial_ids = tf.zeros([batch_size], dtype=tf.int32)

    if self.has_input:
      inputs_old = features["inputs"]
      features["inputs"] = tf.expand_dims(features["inputs"], 1)
      if len(features["inputs"].shape) < 5:
        features["inputs"] = tf.expand_dims(features["inputs"], 4)
      # Expand the inputs in to the beam size.
      features["inputs"] = tf.tile(features["inputs"], [1, beam_size, 1, 1, 1])
      s = common_layers.shape_list(features["inputs"])
      features["inputs"] = tf.reshape(features["inputs"],
                                      [s[0] * s[1], s[2], s[3], s[4]])

    target_modality = self._problem_hparams.target_modality
    vocab_size = target_modality.top_dimensionality
    # Setting decode length to input length + decode_length
    decode_length = tf.constant(decode_length)
    if "partial_targets" not in features:
      inputs = features["inputs"]
      decode_length = (common_layers.shape_list(inputs)[1] +
                       features.get("decode_length", decode_length))
    ids, scores = beam_search.beam_search(
        symbols_to_logits_fn,
        initial_ids,
        beam_size,
        decode_length,
        vocab_size,
        alpha,
        stop_early=(top_beams == 1))

    # Set inputs back to the unexpanded inputs to not to confuse the Estimator!
    if self.has_input:
      features["inputs"] = inputs_old

    # Return `top_beams` decodings (also remove initial id from the beam search)
    # TODO(lukaszkaiser): make it work multi-problem.
    if top_beams == 1:
      samples = ids[:, 0, 1:]
    else:
      samples = ids[:, :top_beams, 1:]

    return {"outputs": samples, "scores": scores}

  def _greedy_infer(self, features, decode_length, use_tpu=False):
    """A greedy inference method.

    Models should ideally implement a more efficient version of this function.

    Args:
      features: an map of string to `Tensor`
      decode_length: an integer.  How many additional timesteps to decode.
      use_tpu: A bool, whether to build the inference graph for TPU.

    Returns:
      A dict of decoding results {
          "outputs": integer `Tensor` of decoded ids of shape
              [batch_size, <= decode_length] if beam_size == 1 or
              [batch_size, top_beams, <= decode_length]
          "scores": None
          "logits": `Tensor` of shape [batch_size, time, 1, 1, vocab_size].
          "losses": a dictionary: {loss-name (string): floating point `Scalar`}
      }
    """
    return (self._slow_greedy_infer_tpu(features, decode_length)
            if use_tpu else self._slow_greedy_infer(features, decode_length))

  def _slow_greedy_infer_tpu(self, features, decode_length):
    """A slow greedy inference method on TPU.

    Quadratic time in decode_length.

    Args:
      features: An map of string to `Tensor`.
      decode_length: An integer, how many additional timesteps to decode.

    Returns:
      A dict of decoding results {
          "outputs": integer `Tensor` of decoded ids of shape
              [batch_size, <= decode_length] if beam_size == 1 or
              [batch_size, top_beams, <= decode_length]
          "scores": None
          "logits": `Tensor` of shape [batch_size, time, 1, 1, vocab_size].
          "losses": a dictionary: {loss-name (string): floating point `Scalar`}
      }
    """
    if not features:
      features = {}
    inputs_old = None
    if "inputs" in features and len(features["inputs"].shape) < 4:
      inputs_old = features["inputs"]
      features["inputs"] = tf.expand_dims(features["inputs"], 2)
    if not self.has_input:
      # Prepare partial targets.
      # In either features["inputs"] or features["targets"].
      # We force the outputs to begin with these sequences.
      partial_targets = features.get("inputs")
      if partial_targets is None:
        partial_targets = features["targets"]
      features["partial_targets"] = tf.to_int64(partial_targets)
    # Save the targets in a var and reassign it after the tf.while loop to avoid
    # having targets being in a 'while' frame. This ensures targets when used
    # in metric functions stays in the same frame as other vars.
    targets_old = features.get("targets", None)

    target_modality = self._problem_hparams.target_modality

    def infer_step(i, recent_output, recent_logits, unused_loss):
      """Inference step."""
      if not tf.contrib.eager.in_eager_mode():
        recent_output.set_shape([None, None, None, 1])
      padded = tf.pad(recent_output, [[0, 0], [0, 1], [0, 0], [0, 0]])
      features["targets"] = padded
      # This is inefficient in that it generates samples at all timesteps,
      # not just the last one, except if target_modality is pointwise.
      features["decode_loop_step"] = i
      samples, logits, losses = self.sample(features)
      # Concatenate the already-generated recent_output with last timestep
      # of the newly-generated samples.
      if target_modality.top_is_pointwise:
        cur_sample = samples[:, -1, :, :]
      else:
        cur_sample = samples[:, i, :, :]
      samples = tf.transpose(recent_output, perm=[1, 0, 2, 3])
      samples = inplace_ops.alias_inplace_update(samples, i,
                                                 tf.to_int64(cur_sample))
      samples = tf.transpose(samples, perm=[1, 0, 2, 3])
      if not tf.contrib.eager.in_eager_mode():
        samples.set_shape([None, None, None, 1])

      # Assuming we have one shard for logits.
      recent_logits = tf.transpose(recent_logits, perm=[1, 0, 2, 3, 4])
      recent_logits = inplace_ops.alias_inplace_update(
          recent_logits, i, tf.squeeze(logits[:, -1:], axis=1))
      logits = tf.transpose(recent_logits, perm=[1, 0, 2, 3, 4])
      loss = sum([l for l in losses.values() if l is not None])
      return i + 1, samples, logits, loss

    # Create an initial output tensor. This will be passed
    # to the infer_step, which adds one timestep at every iteration.
    if "partial_targets" in features:
      initial_output = tf.to_int64(features["partial_targets"])
      while len(initial_output.get_shape().as_list()) < 4:
        initial_output = tf.expand_dims(initial_output, 2)
      batch_size = common_layers.shape_list(initial_output)[0]
    else:
      batch_size = common_layers.shape_list(features["inputs"])[0]
      initial_output = tf.zeros((batch_size, 0, 1, 1), dtype=tf.int64)
    # Hack: foldl complains when the output shape is less specified than the
    # input shape, so we confuse it about the input shape.
    initial_output = tf.slice(initial_output, [0, 0, 0, 0],
                              common_layers.shape_list(initial_output))
    target_modality = self._problem_hparams.target_modality
    if target_modality.is_class_modality:
      decode_length = 1
    else:
      if "partial_targets" in features:
        prefix_length = common_layers.shape_list(features["partial_targets"])[1]
      else:
        prefix_length = common_layers.shape_list(features["inputs"])[1]
      decode_length = prefix_length + decode_length

    # Initial values of result, logits and loss.
    result = tf.concat(
        [initial_output,
         tf.zeros([batch_size, decode_length, 1, 1], tf.int64)],
        axis=1)
    # tensor padded to [batch_size, decode_length, 1, 1, vocab_size]
    logits = tf.zeros((batch_size, decode_length, 1, 1,
                       target_modality.top_dimensionality))
    if not tf.contrib.eager.in_eager_mode():
      logits.set_shape([None, None, None, None, None])
    loss = 0.0

    def while_exit_cond(i, result, logits, loss):  # pylint: disable=unused-argument
      """Exit the loop either if reach decode_length or EOS."""
      not_overflow = i < decode_length

      if self._problem_hparams.stop_at_eos:

        def fn_not_eos():
          # Check if the last predicted element is a EOS
          return tf.reduce_any(
              tf.not_equal(
                  tf.squeeze(result[:, -1, :, :]), text_encoder.EOS_ID))

        not_eos = tf.cond(
            # We only check for early stopping if there is at least 1 element (
            # otherwise not_eos will crash).
            tf.not_equal(i, 0),
            fn_not_eos,
            lambda: True,
        )

        return tf.cond(
            tf.equal(batch_size, 1),
            # If batch_size == 1, we check EOS for early stopping.
            lambda: tf.logical_and(not_overflow, not_eos),
            # Else, just wait for max length
            lambda: not_overflow)
      return not_overflow

    _, result, logits, loss = tf.while_loop(
        while_exit_cond,
        infer_step, [tf.constant(0), result, logits, loss],
        shape_invariants=[
            tf.TensorShape([]),
            tf.TensorShape([batch_size, decode_length, 1, 1]),
            tf.TensorShape([
                batch_size, decode_length, 1, 1,
                target_modality.top_dimensionality
            ]),
            tf.TensorShape([]),
        ],
        back_prop=False,
        parallel_iterations=1)
    if inputs_old is not None:  # Restore to not confuse Estimator.
      features["inputs"] = inputs_old
    # Reassign targets back to the previous value.
    if targets_old is not None:
      features["targets"] = targets_old
    losses = {"training": loss}
    if "partial_targets" in features:
      partial_target_length = common_layers.shape_list(
          features["partial_targets"])[1]
      result = tf.slice(result, [0, partial_target_length, 0, 0],
                        [-1, -1, -1, -1])
    return {
        "outputs": result,
        "scores": None,
        "logits": logits,
        "losses": losses,
    }

  def _slow_greedy_infer(self, features, decode_length):
    """A slow greedy inference method.

    Quadratic time in decode_length.

    Args:
      features: an map of string to `Tensor`
      decode_length: an integer.  How many additional timesteps to decode.

    Returns:
      A dict of decoding results {
          "outputs": integer `Tensor` of decoded ids of shape
              [batch_size, <= decode_length] if beam_size == 1 or
              [batch_size, top_beams, <= decode_length]
          "scores": None
          "logits": `Tensor` of shape [batch_size, time, 1, 1, vocab_size].
          "losses": a dictionary: {loss-name (string): floating point `Scalar`}
      }
    """
    if not features:
      features = {}
    inputs_old = None
    if "inputs" in features and len(features["inputs"].shape) < 4:
      inputs_old = features["inputs"]
      features["inputs"] = tf.expand_dims(features["inputs"], 2)
    if not self.has_input:
      # Prepare partial targets.
      # In either features["inputs"] or features["targets"].
      # We force the outputs to begin with these sequences.
      partial_targets = features.get("inputs")
      if partial_targets is None:
        partial_targets = features["targets"]
      features["partial_targets"] = tf.to_int64(partial_targets)
    # Save the targets in a var and reassign it after the tf.while loop to avoid
    # having targets being in a 'while' frame. This ensures targets when used
    # in metric functions stays in the same frame as other vars.
    targets_old = features.get("targets", None)

    target_modality = self._problem_hparams.target_modality

    def infer_step(recent_output, recent_logits, unused_loss):
      """Inference step."""
      if not tf.contrib.eager.in_eager_mode():
        if self._target_modality_is_real:
          dim = self._problem_hparams.target_modality.top_dimensionality
          recent_output.set_shape([None, None, None, dim])
        else:
          recent_output.set_shape([None, None, None, 1])
      padded = tf.pad(recent_output, [[0, 0], [0, 1], [0, 0], [0, 0]])
      features["targets"] = padded
      # This is inefficient in that it generates samples at all timesteps,
      # not just the last one, except if target_modality is pointwise.
      samples, logits, losses = self.sample(features)
      # Concatenate the already-generated recent_output with last timestep
      # of the newly-generated samples.
      if target_modality.top_is_pointwise:
        cur_sample = samples[:, -1, :, :]
      else:
        cur_sample = samples[:,
                             common_layers.shape_list(recent_output)[1], :, :]
      if self._target_modality_is_real:
        cur_sample = tf.expand_dims(cur_sample, axis=1)
        samples = tf.concat([recent_output, cur_sample], axis=1)
      else:
        cur_sample = tf.to_int64(tf.expand_dims(cur_sample, axis=1))
        samples = tf.concat([recent_output, cur_sample], axis=1)
        if not tf.contrib.eager.in_eager_mode():
          samples.set_shape([None, None, None, 1])

      # Assuming we have one shard for logits.
      logits = tf.concat([recent_logits, logits[:, -1:]], 1)
      loss = sum([l for l in losses.values() if l is not None])
      return samples, logits, loss

    # Create an initial output tensor. This will be passed
    # to the infer_step, which adds one timestep at every iteration.
    if "partial_targets" in features:
      initial_output = tf.to_int64(features["partial_targets"])
      while len(initial_output.get_shape().as_list()) < 4:
        initial_output = tf.expand_dims(initial_output, 2)
      batch_size = common_layers.shape_list(initial_output)[0]
    else:
      batch_size = common_layers.shape_list(features["inputs"])[0]
      if self._target_modality_is_real:
        dim = self._problem_hparams.target_modality.top_dimensionality
        initial_output = tf.zeros((batch_size, 0, 1, dim), dtype=tf.float32)
      else:
        initial_output = tf.zeros((batch_size, 0, 1, 1), dtype=tf.int64)
    # Hack: foldl complains when the output shape is less specified than the
    # input shape, so we confuse it about the input shape.
    initial_output = tf.slice(initial_output, [0, 0, 0, 0],
                              common_layers.shape_list(initial_output))
    target_modality = self._problem_hparams.target_modality
    if target_modality.is_class_modality:
      decode_length = 1
    else:
      if "partial_targets" in features:
        prefix_length = common_layers.shape_list(features["partial_targets"])[1]
      else:
        prefix_length = common_layers.shape_list(features["inputs"])[1]
      decode_length = prefix_length + decode_length

    # Initial values of result, logits and loss.
    result = initial_output
    if self._target_modality_is_real:
      logits = tf.zeros((batch_size, 0, 1, target_modality.top_dimensionality))
      logits_shape_inv = [None, None, None, None]
    else:
      # tensor of shape [batch_size, time, 1, 1, vocab_size]
      logits = tf.zeros((batch_size, 0, 1, 1,
                         target_modality.top_dimensionality))
      logits_shape_inv = [None, None, None, None, None]
    if not tf.contrib.eager.in_eager_mode():
      logits.set_shape(logits_shape_inv)

    loss = 0.0

    def while_exit_cond(result, logits, loss):  # pylint: disable=unused-argument
      """Exit the loop either if reach decode_length or EOS."""
      length = common_layers.shape_list(result)[1]

      not_overflow = length < decode_length

      if self._problem_hparams.stop_at_eos:

        def fn_not_eos():
          return tf.not_equal(  # Check if the last predicted element is a EOS
              tf.squeeze(result[:, -1, :, :]), text_encoder.EOS_ID)

        not_eos = tf.cond(
            # We only check for early stopping if there is at least 1 element (
            # otherwise not_eos will crash).
            tf.not_equal(length, 0),
            fn_not_eos,
            lambda: True,
        )

        return tf.cond(
            tf.equal(batch_size, 1),
            # If batch_size == 1, we check EOS for early stopping.
            lambda: tf.logical_and(not_overflow, not_eos),
            # Else, just wait for max length
            lambda: not_overflow)
      return not_overflow

    result, logits, loss = tf.while_loop(
        while_exit_cond,
        infer_step, [result, logits, loss],
        shape_invariants=[
            tf.TensorShape([None, None, None, None]),
            tf.TensorShape(logits_shape_inv),
            tf.TensorShape([]),
        ],
        back_prop=False,
        parallel_iterations=1)
    if inputs_old is not None:  # Restore to not confuse Estimator.
      features["inputs"] = inputs_old
    # Reassign targets back to the previous value.
    if targets_old is not None:
      features["targets"] = targets_old
    losses = {"training": loss}
    if "partial_targets" in features:
      partial_target_length = common_layers.shape_list(
          features["partial_targets"])[1]
      result = tf.slice(result, [0, partial_target_length, 0, 0],
                        [-1, -1, -1, -1])
    return {
        "outputs": result,
        "scores": None,
        "logits": logits,
        "losses": losses,
    }

  def sample(self, features):
    """Run the model and extract samples.

    Args:
      features: an map of string to `Tensor`.

    Returns:
       samples: an integer `Tensor`.
       logits: a list of `Tensor`s, one per datashard.
       losses: a dictionary: {loss-name (string): floating point `Scalar`}.
    """
    logits, losses = self(features)  # pylint: disable=not-callable
    if self._target_modality_is_real:
      return logits, logits, losses  # Raw numbers returned from real modality.
    if self.hparams.sampling_method == "argmax":
      samples = tf.argmax(logits, axis=-1)
    else:
      assert self.hparams.sampling_method == "random"

      def multinomial_squeeze(logits, temperature=1.0):
        logits_shape = common_layers.shape_list(logits)
        reshaped_logits = (
            tf.reshape(logits, [-1, logits_shape[-1]]) / temperature)
        choices = tf.multinomial(reshaped_logits, 1)
        choices = tf.reshape(choices, logits_shape[:-1])
        return choices

      samples = multinomial_squeeze(logits, self.hparams.sampling_temp)

    return samples, logits, losses

  def _shard_features(self, features):  # pylint: disable=missing-docstring
    sharded_features = dict()
    for k, v in sorted(six.iteritems(features)):
      v = tf.convert_to_tensor(v)
      v_shape = common_layers.shape_list(v)
      if not v_shape:
        v = tf.expand_dims(v, axis=-1)
        v_shape = [1]
      if v_shape == [1]:
        v = tf.tile(v, tf.to_int32([self._num_datashards]))
      sharded_features[k] = self._data_parallelism(
          tf.identity, tf.split(v, self._num_datashards, 0))
    return sharded_features

  def _to_features_per_datashard(self, features):
    datashard_features = []
    assert len(features[list(features.keys())[0]]) == self._num_datashards
    for d in range(self._num_datashards):
      f = {k: v[d] for k, v in six.iteritems(features)}
      datashard_features.append(f)
    return datashard_features

  def _to_single_features_dict(self, datashard_features):
    assert len(datashard_features) == self._num_datashards
    features = collections.defaultdict(list)
    for feats in datashard_features:
      for k, v in six.iteritems(feats):
        features[k].append(v)
    return features

  @staticmethod
  def get_train_hooks(model_name):
    model_cls = registry.model(model_name)
    return model_cls.train_hooks()

  @staticmethod
  def get_eval_hooks(model_name):
    model_cls = registry.model(model_name)
    return model_cls.eval_hooks()

  @staticmethod
  def make_estimator_model_fn(model_name,
                              hparams,
                              decode_hparams=None):
    model_cls = registry.model(model_name)

    def wrapping_model_fn(features, labels, mode, params=None, config=None):
      return model_cls.estimator_model_fn(
          hparams,
          features,
          labels,
          mode,
          config=config,
          params=params,
          decode_hparams=decode_hparams)

    return wrapping_model_fn

  @classmethod
  def estimator_model_fn(cls,
                         hparams,
                         features,
                         labels,
                         mode,
                         config=None,
                         params=None,
                         decode_hparams=None):
    """Model fn for Estimator.

    Args:
      hparams: HParams, model hyperparameters
      features: dict<str name, Tensor feature>
      labels: Tensor
      mode: tf.estimator.ModeKeys
      config: RunConfig, possibly with data_parallelism attribute
      params: dict, may include batch_size, use_tpu
      decode_hparams: HParams, used when mode == PREDICT.

    Returns:
      TPUEstimatorSpec if use tpu else EstimatorSpec
    """
    if mode == tf.estimator.ModeKeys.TRAIN:
      _create_dummy_vars()
    hparams = copy.deepcopy(hparams)

    use_tpu = params and params.get("use_tpu", False)
    # Instantiate model
    data_parallelism = None
    if not use_tpu and config:
      data_parallelism = config.data_parallelism
    reuse = tf.get_variable_scope().reuse
    model = cls(
        hparams,
        mode,
        data_parallelism=data_parallelism,
        decode_hparams=decode_hparams,
        _reuse=reuse)

    # PREDICT mode
    if mode == tf.estimator.ModeKeys.PREDICT:
      return model.estimator_spec_predict(features, use_tpu=use_tpu)

    # TRAIN and EVAL modes
    if hparams.eval_run_autoregressive and mode == tf.estimator.ModeKeys.EVAL:
      logits, losses_dict = model.eval_autoregressive(features)
    else:
      logits, losses_dict = model(features)  # pylint: disable=not-callable

    # Set known shapes
    if common_layers.is_xla_compiled():
      if isinstance(logits, dict):
        for k, v in sorted(six.iteritems(logits)):
          if "scalar/" in k:
            continue

          shape = v.get_shape().as_list()
          if shape[0] is None:
            shape[0] = params["batch_size"]
          if shape[1] is None:
            shape[1] = hparams.max_length
          v.set_shape(shape)
      else:
        shape = logits.get_shape().as_list()
        if shape[0] is None:
          shape[0] = params["batch_size"]
        if shape[1] is None:
          shape[1] = hparams.max_length
        logits.set_shape(shape)

    assert "training" in losses_dict

    # Attack mode
    if mode == "attack":
      return logits

    # Summarize losses
    model._summarize_losses(losses_dict)  # pylint: disable=protected-access

    # Accumulate losses
    loss = sum(losses_dict[key] for key in sorted(losses_dict.keys()))

    # EVAL mode
    if mode == tf.estimator.ModeKeys.EVAL:
      return model.estimator_spec_eval(features, logits, labels, loss,
                                       losses_dict)

    # TRAIN mode
    assert mode == tf.estimator.ModeKeys.TRAIN
    num_async_replicas = (1 if (use_tpu or not config) else
                          config.t2t_device_info["num_async_replicas"])
    return model.estimator_spec_train(
        loss, num_async_replicas=num_async_replicas, use_tpu=use_tpu)

  def initialize_from_ckpt(self, ckpt_dir):
    model_dir = self._hparams.get("model_dir", None)
    already_has_ckpt = (
        model_dir and tf.train.latest_checkpoint(model_dir) is not None)
    if already_has_ckpt:
      return

    # TODO(mitchellstern): Add support for partitioned variables?
    reader = tf.contrib.framework.load_checkpoint(ckpt_dir)
    variable_map = {}
    for var in tf.contrib.framework.get_trainable_variables():
      var_name = var.name.split(":")[0]
      if reader.has_tensor(var_name):
        tf.logging.info("Loading variable from checkpoint: %s", var_name)
        variable_map[var_name] = var
      else:
        tf.logging.info(
            "Cannot find variable in checkpoint, skipping: %s", var_name)
    tf.train.init_from_checkpoint(ckpt_dir, variable_map)

  def estimator_spec_train(self, loss, num_async_replicas=1, use_tpu=False):
    """Constructs `tf.estimator.EstimatorSpec` for TRAIN (training) mode."""
    train_op = self.optimize(loss, num_async_replicas=num_async_replicas,
                             use_tpu=use_tpu)

    if use_tpu:
      if self._hparams.warm_start_from:
        def scaffold_fn():
          self.initialize_from_ckpt(self._hparams.warm_start_from)
          return tf.train.Scaffold()
      else:
        scaffold_fn = None

      if self.hparams.tpu_enable_host_call:
        host_call = _create_host_call(self.hparams.model_dir)
      else:
        host_call = None

      remove_summaries()

      return tf.contrib.tpu.TPUEstimatorSpec(
          tf.estimator.ModeKeys.TRAIN,
          loss=loss,
          train_op=train_op,
          host_call=host_call,
          scaffold_fn=scaffold_fn)
    else:
      if self._hparams.warm_start_from:
        self.initialize_from_ckpt(self._hparams.warm_start_from)

      return tf.estimator.EstimatorSpec(
          tf.estimator.ModeKeys.TRAIN, loss=loss, train_op=train_op)

  def estimator_spec_eval(self, features, logits, labels, loss, losses_dict):
    """Constructs `tf.estimator.EstimatorSpec` for EVAL (evaluation) mode."""
    del losses_dict
    hparams = self.hparams

    if not hasattr(hparams, "problem"):
      raise NotImplementedError(_no_problem_err("estimator_spec_eval"))

    problem = hparams.problem
<<<<<<< HEAD
    if common_layers.is_on_tpu():
      # Fathom
      assert False, 'Not supporting TPUs yet'
      eval_metrics_fn = _create_tpu_eval_metrics_fn(problem, hparams)
      _remove_summaries()
=======
    if common_layers.is_xla_compiled():
      remove_summaries()
>>>>>>> be789121
      if isinstance(logits, dict):
        eval_metrics_fn = create_tpu_eval_metrics_fn(problem, hparams)
        # For TPU, logits dict will be passed as keyword arguments to
        # eval_metrics_fn. Here we add the labels to those arguments.
        logits.update({"labels": labels})
        return tf.contrib.tpu.TPUEstimatorSpec(
            tf.estimator.ModeKeys.EVAL,
            eval_metrics=(eval_metrics_fn, logits),
            loss=loss)
      else:
        eval_metrics_fn = create_tpu_eval_metrics_fn(problem, hparams)
        return tf.contrib.tpu.TPUEstimatorSpec(
            tf.estimator.ModeKeys.EVAL,
            eval_metrics=(eval_metrics_fn, [logits, labels]),
            loss=loss)
    else:
      task_list = [problem]
      if hasattr(problem, "task_list"):
        task_list = problem.task_list

      eval_metrics_fns = metrics.create_evaluation_metrics(task_list, hparams)
      eval_metrics = {}
      for metric_name, metric_fn in six.iteritems(eval_metrics_fns):
        parts = metric_name.split("/")
        k = parts[1]
        # FATHOM
        # TODO: why would parts not be >= 2 ?
        # ...presumably some metric w/o '/'...but what is different about
        # our code base which causes this?
        if isinstance(logits, dict) and len(parts) >= 2 and k in logits:
          # Fathom
          # NOTE: the next line is redundant, plus only the 
          # first if-then can trigger.  Leaving this in place
          # to maintain as much parity as possible w/ upstream codebase.
        
          # the key is located in the center of metric_name: "metrics-%s/%s/%s"
          k = metric_name.split("/")[1]
          if k in logits:
            eval_metrics[metric_name] = metric_fn(logits[k], features,
                                                  features[k])
          else:
            # We do not make it an error because we sometimes run models that
            # predict only parts of the targets defined by the Problem class.
            # For example, an autoencoder or pure-video model can run on a gym
            # problem even if another model is also predicting other things,
            # like actions or rewards.
            tf.logging.warning("No key %s in logits for evaluation." % k)
        else:
          # FATHOM
          # NOTE: right now the tf.logging.warning will not trigger.
          # ...consider if we should add
          eval_metrics[metric_name] = metric_fn(logits, features,
                                                features["targets"])
      if isinstance(logits, dict):
        predictions = logits
      else:
        predictions = {"predictions": logits}

      return tf.estimator.EstimatorSpec(
          tf.estimator.ModeKeys.EVAL,
          predictions=predictions,
          eval_metric_ops=eval_metrics,
          loss=loss)

  def estimator_spec_predict(self, features, use_tpu=False):
    """Constructs `tf.estimator.EstimatorSpec` for PREDICT (inference) mode."""
    decode_hparams = self._decode_hparams
    infer_out = self.infer(
        features,
        beam_size=decode_hparams.beam_size,
        top_beams=(decode_hparams.beam_size
                   if decode_hparams.return_beams else 1),
        alpha=decode_hparams.alpha,
        decode_length=decode_hparams.extra_length,
        use_tpu=use_tpu)
    if isinstance(infer_out, dict):
      outputs = infer_out["outputs"]
      scores = infer_out["scores"]
    else:
      outputs = infer_out
      scores = None

    inputs = features.get("inputs")
    if inputs is None:
      inputs = features["targets"]

    predictions = {
        "outputs": outputs,
        "scores": scores,
        "inputs": inputs,
        "targets": features.get("infer_targets"),
    }

    # Pass through remaining features
    for name, feature in features.items():
      if name not in list(predictions.keys()) + ["infer_targets"]:
        if not feature.shape.as_list():
          # All features must have a batch dimension
          batch_size = common_layers.shape_list(outputs)[0]
          feature = tf.tile(tf.expand_dims(feature, 0), [batch_size])
        predictions[name] = feature

    # Fathom start
    # pass through multiple outputs from target modality
    if isinstance(infer_out, dict):
      for key, value in infer_out.items():
        if key not in predictions:
          predictions[key] = value
    # Fathom end

    _del_dict_non_tensors(predictions)
    
    export_out = {"outputs": predictions["outputs"]}
    if "scores" in predictions:
      export_out["scores"] = predictions["scores"]

    # Necessary to rejoin examples in the correct order with the Cloud ML Engine
    # batch prediction API.
    if "batch_prediction_key" in predictions:
      export_out["batch_prediction_key"] = predictions["batch_prediction_key"]

    remove_summaries()

    export_outputs = {
        tf.saved_model.signature_constants.DEFAULT_SERVING_SIGNATURE_DEF_KEY:
            tf.estimator.export.PredictOutput(export_out)
    }
    if use_tpu:
      return tf.contrib.tpu.TPUEstimatorSpec(
          tf.estimator.ModeKeys.PREDICT,
          predictions=predictions,
          export_outputs=export_outputs)
    else:
      return tf.estimator.EstimatorSpec(
          tf.estimator.ModeKeys.PREDICT,
          predictions=predictions,
          export_outputs=export_outputs)

  def _normalize_body_output(self, body_out):
    if isinstance(body_out, tuple):
      output, losses = body_out
      if not isinstance(losses, dict):
        losses = {"extra": tf.reduce_mean(losses)}
    else:
      output = body_out
      losses = {"extra": 0.0}

    return output, losses

  def _summarize_losses(self, losses_dict):
    """Adds `tf.summary`s to all terms in the losses dictionary."""
    if common_layers.should_generate_summaries():
      with tf.name_scope("losses"):
        for loss_name, loss_val in sorted(losses_dict.items()):
          tf.summary.scalar(loss_name, loss_val)


def _with_timing(fn, msg, silent=False):

  def fn_with_timing(*args, **kwargs):
    start_time = time.time()
    res = fn(*args, **kwargs)
    if not silent:
      log_info("Doing %s took %.3f sec." % (msg, time.time() - start_time))
    return res

  return fn_with_timing


def _create_dummy_vars():
  """Dummy vars for restore to work when not using TPU codepath."""
  var_names = set([v.name for v in tf.global_variables()])
  if "losses_avg/problem_0/total_loss:0" in var_names:
    return
  with tf.variable_scope("losses_avg"):
    with tf.variable_scope("problem_0"):
      for var_name in ["total", "extra", "training"]:
        tf.get_variable(
            "%s_loss" % var_name, initializer=100.0, trainable=False)
  with tf.variable_scope("train_stats"):
    tf.get_variable("problem_0_steps", initializer=0, trainable=False)


# These metrics are implemented with py_funcs and therefore do no work with TPU
TPU_METRIC_BLACKLIST = set([
    metrics.Metrics.APPROX_BLEU,
    metrics.Metrics.ROUGE_2_F,
    metrics.Metrics.ROUGE_L_F,
    metrics.Metrics.IMAGE_SUMMARY,
])


def create_tpu_eval_metrics_fn(problem, model_hparams):
  """Create the metrics_fn that TPUEstimatorSpec expects."""

  metric_fns = []
  eval_metrics = problem.eval_metrics()

  tm = problem.get_hparams(model_hparams).target_modality
  if isinstance(tm, dict):
    for k, v in six.iteritems(tm):
      weights_fn = v.targets_weights_fn

      def make_metric_fn(metric_fn):

        def wrapped_metric_fn(logits, labels, weights_fn=weights_fn):
          num, den = metric_fn(logits, labels, weights_fn=weights_fn)
          return tf.metrics.mean(num, den)

        return wrapped_metric_fn

      for metric in eval_metrics:
        if metric in TPU_METRIC_BLACKLIST:
          log_warn("Skipping eval metric %s in TPU_METRIC_BLACKLIST", metric)
          continue
        name = "%s/metrics-%s/%s" % (k, problem.name, metric)
        metric_fns.append((name, make_metric_fn(metrics.METRICS_FNS[metric])))
  else:
    weights_fn = tm.targets_weights_fn

    def make_metric_fn(metric_fn):

      def wrapped_metric_fn(logits, labels):
        num, den = metric_fn(logits, labels, weights_fn=weights_fn)
        return tf.metrics.mean(num, den)

      return wrapped_metric_fn

    for metric in eval_metrics:
      if metric in TPU_METRIC_BLACKLIST:
        log_warn("Skipping eval metric %s in TPU_METRIC_BLACKLIST", metric)
        continue
      name = "metrics-%s/%s" % (problem.name, metric)
      metric_fns.append((name, make_metric_fn(metrics.METRICS_FNS[metric])))

  def all_metrics_fn(logits=None, labels=None, **kwargs):
    """Construct metrics dictionary."""
    metrics_dict = {}

    if logits is None:
      logits = kwargs

    for name, fn in metric_fns:
      if isinstance(logits, dict) and isinstance(labels, dict):
        for k, v in six.iteritems(logits):
          metrics_dict["%s/%s" % (k, name)] = fn(v, labels[k])
      elif isinstance(logits, dict):
        tf.logging.warning("Logits is a dict, but labels is not; only "
                           "evaluating logits['targets'] against labels.")
        metrics_dict["%s/%s" % ("targets", name)] = fn(logits["targets"],
                                                       labels)
      else:
        metrics_dict[name] = fn(logits, labels)

    return metrics_dict

  return all_metrics_fn


def remove_summaries():
  g = tf.get_default_graph()
  key = tf.GraphKeys.SUMMARIES
  del g.get_collection_ref(key)[:]
  assert not g.get_collection(key)


def _create_host_call(model_dir):
  """Construct a host_call writing scalar summaries.

  Args:
    model_dir: String containing path to train

  Returns:
    (fn, args) Pair to be called by TPUEstimator as the host_call.
  """
  graph = tf.get_default_graph()
  summaries = graph.get_collection(tf.GraphKeys.SUMMARIES)

  gs_t = tf.reshape(tf.to_int32(tf.train.get_global_step()), [1])
  summary_kwargs = collections.OrderedDict()
  for t in summaries:
    # TODO(aidangomez): enable ImageSummary support when we have a faster method
    # see @shibow's comment in cl/202344570
    if t.op.type not in ["ScalarSummary"]:
      tf.logging.warn("Ignoring unsupported tf.Summary type %s" % t.op.type)
      continue

    name = t.op.name
    tensor = t.op.inputs[1]
    if t.op.type == "ScalarSummary":
      assert tensor.shape.is_compatible_with([])
      if tensor.dtype == tf.int64:
        tensor = tf.to_int32(tensor)
      summary_kwargs["ScalarSummary" + name] = tf.reshape(tensor, [1])
    elif t.op.type == "ImageSummary":
      # TODO(aidangomez): as we move to support more types, update
      # common_layers.tpu_safe_image_summary
      if tensor.dtype != tf.float32:
        tf.logging.warn(
            "Currently T2T on TPU only supports ImageSummary of "
            "tf.float32-type Tensors. Skipping Tensor "
            "%s with dtype %s..." % (tensor.name, tensor.dtype))
        continue
      # tensor = tf.to_float(tensor)
      summary_kwargs["ImageSummary" + name] = tensor
  # When no supported summaries are found, don't create host_call. Otherwise,
  # TPU outfeed queue would enqueue global_step while host_call doesn't dequeue
  # it, eventually causing hang.
  if not summary_kwargs:
    return None
  summary_kwargs["global_step"] = gs_t

  def host_call_fn(**kwargs):
    """Training host call. Creates summaries for training metrics.

    Args:
      **kwargs: Dict of {str: Tensor} , with `Tensor` of shape `[batch]`. Must
        contain key "global_step" with value of current global_step Tensor.

    Returns:
      List of summary ops to run on the CPU host.
    """
    gs = tf.to_int64(kwargs.pop("global_step")[0])
    with tf.contrib.summary.create_file_writer(model_dir).as_default():
      with tf.contrib.summary.always_record_summaries():
        # We need to use tf.contrib.summary in order to feed the `step`.
        for name, value in sorted(six.iteritems(kwargs)):
          if name.startswith("ScalarSummary"):
            name = name[len("ScalarSummary"):]
            tf.contrib.summary.scalar(
                name, tf.reduce_mean(tf.to_float(value)), step=gs)
          elif name.startswith("ImageSummary"):
            name = name[len("ImageSummary"):]
            tf.contrib.summary.image(name, value, step=gs)

        return tf.contrib.summary.all_summary_ops()

  return (host_call_fn, summary_kwargs)


def _del_dict_non_tensors(d):
  for k in list(d.keys()):
    if not isinstance(d[k], tf.Tensor):
      del d[k]


class DummyVariableStore(object):

  @contextlib.contextmanager
  def as_default(self):
    yield


def create_eager_var_store():
  if tf.contrib.eager.in_eager_mode():
    return variable_scope.EagerVariableStore()
  else:
    return DummyVariableStore()


def scheduled_sampling(hparams, problem_hparams, dp, sharded_logits, losses,
                       sharded_features, transformed_features, model):
  """Scheduled sampling."""
  target_modality = problem_hparams.target_modality

  def sample(x):
    """Multinomial sampling from a n-dimensional tensor."""
    vocab_size = target_modality.top_dimensionality
    samples = tf.multinomial(tf.reshape(x, [-1, vocab_size]), 1)
    reshaped_samples = tf.reshape(samples, common_layers.shape_list(x)[:-1])
    return tf.to_int32(reshaped_samples)

  def mix_gold_sampled(gold_targets, sampled_targets):
    return tf.where(
        tf.less(
            tf.random_uniform(common_layers.shape_list(sampled_targets)),
            hparams.scheduled_sampling_gold_mixin_prob), gold_targets,
        sampled_targets)

  def sampled_results():
    """Generate scheduled sampling results."""
    sampled_targets = dp(sample, sharded_logits)
    new_targets = dp(mix_gold_sampled, sharded_features["targets"],
                     sampled_targets)
    new_features = transformed_features
    with tf.variable_scope(tf.get_variable_scope(), reuse=True):
      with tf.variable_scope(target_modality.name):
        new_features["targets"] = target_modality.targets_bottom_sharded(
            new_targets, dp)
      with tf.variable_scope("body"):
        body_outputs, losses = model.model_fn_sharded(new_features)
        if not isinstance(losses, dict):  # If it's a single extra loss.
          losses = {"extra": losses}
      with tf.variable_scope(target_modality.name):
        new_sharded_logits = target_modality.top_sharded(
            body_outputs, sharded_features["targets"], dp)
        if "training" not in losses:
          training_loss = target_modality.loss_sharded(
              sharded_logits, sharded_features["targets"], dp)
          training_loss *= problem_hparams.loss_multiplier
          losses["training"] = training_loss
    return new_sharded_logits, losses

  # Run the above conditionally.
  prob = hparams.scheduled_sampling_prob
  prob *= common_layers.inverse_exp_decay(
      hparams.scheduled_sampling_warmup_steps, min_value=0.001)
  sharded_logits, losses = tf.cond(
      tf.less(tf.random_uniform([]), prob), sampled_results,
      lambda: (sharded_logits, losses))
  return sharded_logits, losses


def average_sharded_losses(sharded_losses):
  """Average losses across datashards.

  Args:
    sharded_losses: list<dict<str loss_name, Tensor loss>>. The loss
      can be a single Tensor or a 2-tuple (numerator and denominator).

  Returns:
    losses: dict<str loss_name, Tensor avg_loss>
  """
  losses = {}
  for loss_name in sorted(sharded_losses[0]):
    all_shards = [shard_losses[loss_name] for shard_losses in sharded_losses]
    if isinstance(all_shards[0], tuple):
      sharded_num, sharded_den = zip(*all_shards)
      mean_loss = (
          tf.add_n(sharded_num) / tf.maximum(
              tf.cast(1.0, sharded_den[0].dtype), tf.add_n(sharded_den)))
    else:
      mean_loss = tf.reduce_mean(all_shards)

    losses[loss_name] = mean_loss
  return losses


def summarize_features(features, num_shards=1):
  """Generate summaries for features."""
  if not common_layers.should_generate_summaries():
    return

  with tf.name_scope("input_stats"):
    for (k, v) in sorted(six.iteritems(features)):
      if isinstance(v, tf.Tensor) and v.get_shape().ndims > 1:
        tf.summary.scalar("%s_batch" % k, tf.shape(v)[0] // num_shards)
        tf.summary.scalar("%s_length" % k, tf.shape(v)[1])
        nonpadding = tf.to_float(tf.not_equal(v, 0))
        nonpadding_tokens = tf.reduce_sum(nonpadding)
        tf.summary.scalar("%s_nonpadding_tokens" % k, nonpadding_tokens)
        tf.summary.scalar("%s_nonpadding_fraction" % k,
                          tf.reduce_mean(nonpadding))


_already_logged = set()


def _eager_log(level, *args):
  if tf.contrib.eager.in_eager_mode() and args in _already_logged:
    return
  _already_logged.add(args)
  getattr(tf.logging, level)(*args)


def log_info(*args):
  _eager_log("info", *args)


def log_warn(*args):
  _eager_log("warn", *args)


def _compose_custom_getters(getter_a, getter_b):
  """Compose two custom getters.

  Example use:
  tf.get_variable_scope().set_custom_getter(
    compose_custom_getters(tf.get_variable_scope().custom_getter, new_getter))

  This composes getters in the same way as creating a new variable scope with
  the new_getter, but it does not actually create a new variable scope.

  Args:
    getter_a: a custom getter - generally from the existing variable scope.
    getter_b: a custom getter

  Returns:
    a custom getter
  """
  if not getter_a:
    return getter_b
  if not getter_b:
    return getter_a

  def getter_fn(getter, *args, **kwargs):
    return getter_b(functools.partial(getter_a, getter), *args, **kwargs)

  return getter_fn


def set_custom_getter_compose(custom_getter):
  """Set a custom getter in the current variable scope.

  Do not overwrite the existing custom getter - rather compose with it.

  Args:
    custom_getter: a custom getter.
  """
  tf.get_variable_scope().set_custom_getter(
      _compose_custom_getters(tf.get_variable_scope().custom_getter,
                              custom_getter))<|MERGE_RESOLUTION|>--- conflicted
+++ resolved
@@ -303,19 +303,15 @@
     return sharded_logits, losses
 
   def model_fn(self, features):
-<<<<<<< HEAD
     # Fathom
     # Refer to https://github.com/tensorflow/tensor2tensor/issues/979.
     # We need `use_resource=False` here
     # and the old version of cast_grad in utils/optimize.py
     # Without both of these changes, we are very slow with
     # large word embeddings on the CPU.
-    #with tf.variable_scope(tf.get_variable_scope(), use_resource=True):
-    with tf.variable_scope(tf.get_variable_scope(), use_resource=False):
-=======
-    with tf.variable_scope(tf.get_variable_scope(), use_resource=True) as vs:
+    #with tf.variable_scope(tf.get_variable_scope(), use_resource=True) as vs:
+    with tf.variable_scope(tf.get_variable_scope(), use_resource=False) as vs:
       self._add_variable_scope("model_fn", vs)
->>>>>>> be789121
       transformed_features = self.bottom(features)
 
       if self.hparams.activation_dtype == "bfloat16":
@@ -1425,16 +1421,10 @@
       raise NotImplementedError(_no_problem_err("estimator_spec_eval"))
 
     problem = hparams.problem
-<<<<<<< HEAD
-    if common_layers.is_on_tpu():
-      # Fathom
-      assert False, 'Not supporting TPUs yet'
-      eval_metrics_fn = _create_tpu_eval_metrics_fn(problem, hparams)
-      _remove_summaries()
-=======
     if common_layers.is_xla_compiled():
       remove_summaries()
->>>>>>> be789121
+      # Fathom
+      # is this a problem because our logits are dict by default????
       if isinstance(logits, dict):
         eval_metrics_fn = create_tpu_eval_metrics_fn(problem, hparams)
         # For TPU, logits dict will be passed as keyword arguments to
