--- conflicted
+++ resolved
@@ -47,12 +47,9 @@
 from tensorflow.python.layers import base
 from tensorflow.python.ops import variable_scope
 
-<<<<<<< HEAD
 # Fathom
 from fathomt2t_dependencies.common_t2t_utils import combine_shards, get_problem_from_hparams
 
-=======
->>>>>>> e88f5182
 _no_problem_err_str = (
     "The default implementation of %s requires that the "
     "model be used with a Problem. If using a Problem, augment the "
