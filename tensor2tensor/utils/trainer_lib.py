--- conflicted
+++ resolved
@@ -234,9 +234,13 @@
         eval_batch_size=batch_size if "eval" in schedule else None,
         predict_batch_size=predict_batch_size)
   else:
-<<<<<<< HEAD
-    return tf.estimator.Estimator(
-        model_fn=model_fn, model_dir=run_config.model_dir, config=run_config)
+    estimator = tf.estimator.Estimator(
+        model_fn=model_fn,
+        model_dir=run_config.model_dir,
+        config=run_config,
+        warm_start_from=run_config.warm_start_from
+    )
+  return estimator
 
 class MemoryReportingHook(SessionRunHook):
     """
@@ -273,19 +277,6 @@
 
         return session_args
 
-def create_hooks(use_tfdbg=False, use_dbgprofile=False, dbgprofile_kwargs=None,
-                 use_validation_monitor=False, validation_monitor_kwargs=None,
-                 use_early_stopping=False, early_stopping_kwargs=None):
-=======
-    estimator = tf.estimator.Estimator(
-        model_fn=model_fn,
-        model_dir=run_config.model_dir,
-        config=run_config,
-        warm_start_from=run_config.warm_start_from
-    )
-  return estimator
-
-
 def create_hooks(use_tfdbg=False,
                  use_dbgprofile=False,
                  dbgprofile_kwargs=None,
@@ -293,7 +284,6 @@
                  validation_monitor_kwargs=None,
                  use_early_stopping=False,
                  early_stopping_kwargs=None):
->>>>>>> e7d5e6c1
   """Create train and eval hooks for Experiment."""
   train_hooks = []
   eval_hooks = []
@@ -313,17 +303,13 @@
 
   if use_validation_monitor:
     tf.logging.info("Using ValidationMonitor")
-<<<<<<< HEAD
     # Fathom
     # continuous_train_and_eval breaks early stopping
     flags = tf.flags
     FLAGS = flags.FLAGS
     assert FLAGS.schedule != 'continuous_train_and_eval'
     
-    train_monitors.append(
-=======
     train_hooks.append(
->>>>>>> e7d5e6c1
         tf.contrib.learn.monitors.ValidationMonitor(
             hooks=eval_hooks, **validation_monitor_kwargs))
 
