# coding=utf-8
# Copyright 2018 The Tensor2Tensor Authors.
#
# Licensed under the Apache License, Version 2.0 (the "License");
# you may not use this file except in compliance with the License.
# You may obtain a copy of the License at
#
#     http://www.apache.org/licenses/LICENSE-2.0
#
# Unless required by applicable law or agreed to in writing, software
# distributed under the License is distributed on an "AS IS" BASIS,
# WITHOUT WARRANTIES OR CONDITIONS OF ANY KIND, either express or implied.
# See the License for the specific language governing permissions and
# limitations under the License.

"""Decoding utilities."""
from __future__ import absolute_import
from __future__ import division
from __future__ import print_function

import collections
import operator
import os
import re
import string
import time

import numpy as np
import six

from six.moves import input  # pylint: disable=redefined-builtin

from tensor2tensor.data_generators import problem as problem_lib
from tensor2tensor.data_generators import text_encoder
from tensor2tensor.data_generators import text_problems
from tensor2tensor.utils import mlperf_log
from tensor2tensor.utils import registry
import tensorflow as tf

FLAGS = tf.flags.FLAGS

# Number of samples to draw for an image input (in such cases as captioning)
IMAGE_DECODE_LENGTH = 100


def decode_hparams(overrides=""):
  """Hyperparameters for decoding."""
  hp = tf.contrib.training.HParams(
      save_images=False,
      log_results=True,
      extra_length=100,
      batch_size=0,
      beam_size=4,
      alpha=0.6,
      eos_penalty=0.0,
      block_size=0,
      guess_and_check_top_k=0,
      guess_and_check_epsilon=-1,
      return_beams=False,
      write_beam_scores=False,
      max_input_size=-1,
      identity_output=False,
      num_samples=-1,
      delimiter="\n",
      decode_to_file=None,
      decode_in_memory=False,
      # How much decode should wait for the next checkpoint
      decode_timeout_mins=240,
      summaries_log_dir="decode",  # Directory to write hook summaries.
      shards=1,    # How many shards of data to decode (treating 1 as None).
      shard_id=0,  # Which shard are we decoding if more than 1 above.
      shards_start_offset=0,  # Number of the first shard to decode.
      shard_google_format=False,  # If True use Google shard naming format.
      num_decodes=1,
      force_decode_length=False,
      display_decoded_images=False,
      # Multi-problem decoding task id.
      multiproblem_task_id=-1,
      # Used for video decoding.
      frames_per_second=10,
      skip_eos_postprocess=False,
      # Creates a blue/red border covering border_percent of the frame.
      border_percent=2,
      # Maximum number of videos displayed.
      # number of videos displayed = max_display_outputs * max_display_decodes
      max_display_outputs=10,
      max_display_decodes=5,
      # Used in computation of VGG feature based video metrics.
      # Set this to be the path to a trained VGG ckpt to output
      # useful metrics.
      vgg_ckpt_path="",
      # Used for MLPerf compliance logging.
      mlperf_decode_step=0.0,
      mlperf_threshold=25.0,
      mlperf_success=False)
  hp.parse(overrides)
  return hp


def log_decode_results(inputs,
                       outputs,
                       problem_name,
                       prediction_idx,
                       inputs_vocab,
                       targets_vocab,
                       targets=None,
                       save_images=False,
                       output_dir=None,
                       identity_output=False,
                       log_results=True):
  """Log inference results."""

  # TODO(lukaszkaiser) refactor this into feature_encoder
  is_video = "video" in problem_name or "gym" in problem_name
  if is_video:
    def fix_and_save_video(vid, prefix):
      save_path_template = os.path.join(
          output_dir,
          "%s_%s_%05d_{:05d}.png" % (problem_name, prefix, prediction_idx))
      # this is only required for predictions
      if vid.shape[-1] == 1:
        vid = np.squeeze(vid, axis=-1)
      save_video(vid, save_path_template)
    tf.logging.info("Saving video: {}".format(prediction_idx))
    fix_and_save_video(inputs, "inputs")
    fix_and_save_video(outputs, "outputs")
    fix_and_save_video(targets, "targets")

  is_image = "image" in problem_name
  is_text2class = isinstance(registry.problem(problem_name),
                             text_problems.Text2ClassProblem)
  skip_eos_postprocess = is_image or is_text2class

  decoded_inputs = None
  if is_image and save_images:
    save_path = os.path.join(
        output_dir, "%s_prediction_%d.jpg" % (problem_name, prediction_idx))
    show_and_save_image(inputs / 255., save_path)
  elif inputs is not None and inputs_vocab:
    if identity_output:
      decoded_inputs = " ".join(map(str, inputs.flatten()))
    else:
      decoded_inputs = inputs_vocab.decode(_save_until_eos(
          inputs, skip_eos_postprocess))

    if log_results and not is_video:
      tf.logging.info("Inference results INPUT: %s" % decoded_inputs)

  decoded_targets = None
  decoded_outputs = None
  if identity_output:
    decoded_outputs = " ".join(map(str, outputs.flatten()))
    if targets is not None:
      decoded_targets = " ".join(map(str, targets.flatten()))
  else:
    decoded_outputs = targets_vocab.decode(_save_until_eos(
        outputs, skip_eos_postprocess))
    if targets is not None and log_results:
      decoded_targets = targets_vocab.decode(_save_until_eos(
          targets, skip_eos_postprocess))
  if log_results and not is_video:
    tf.logging.info("Inference results OUTPUT: %s" % decoded_outputs)
  if targets is not None and log_results and not is_video:
    tf.logging.info("Inference results TARGET: %s" % decoded_targets)
  return decoded_inputs, decoded_outputs, decoded_targets


def decode_from_dataset(estimator,
                        problem_name,
                        hparams,
                        decode_hp,
                        decode_to_file=None,
                        dataset_split=None,
                        checkpoint_path=None):
  """Perform decoding from dataset."""
  tf.logging.info("Performing local inference from dataset for %s.",
                  str(problem_name))
  # We assume that worker_id corresponds to shard number.
  shard = decode_hp.shard_id if decode_hp.shards > 1 else None

  # Setup decode output directory for any artifacts that may be written out
  output_dir = os.path.join(estimator.model_dir, "decode")
  tf.gfile.MakeDirs(output_dir)

  # If decode_hp.batch_size is specified, use a fixed batch size
  if decode_hp.batch_size:
    hparams.batch_size = decode_hp.batch_size
    hparams.use_fixed_batch_size = True

  dataset_kwargs = {
      "shard": shard,
      "dataset_split": dataset_split,
      "max_records": decode_hp.num_samples
  }

  # Build the inference input function
  problem = hparams.problem
  infer_input_fn = problem.make_estimator_input_fn(
      tf.estimator.ModeKeys.PREDICT, hparams, dataset_kwargs=dataset_kwargs)

  predictions, output_dirs = [], []
  for decode_id in range(decode_hp.num_decodes):
    tf.logging.info("Decoding {}".format(decode_id))

    # Create decode directory if not in-memory decoding.
    if not decode_hp.decode_in_memory:
      output_dir = os.path.join(estimator.model_dir, "decode_%05d" % decode_id)
      tf.gfile.MakeDirs(output_dir)
      output_dirs.append(output_dir)

    result = decode_once(estimator,
                         problem_name,
                         hparams,
                         infer_input_fn,
                         decode_hp,
                         decode_to_file,
                         output_dir,
                         log_results=not decode_hp.decode_in_memory,
                         checkpoint_path=checkpoint_path)

    if decode_hp.decode_in_memory:
      output_dirs = [output_dir]
      predictions.append(result)

  if decode_hp.decode_to_file:
    decode_hp.decode_to_file = _decode_filename(
        decode_hp.decode_to_file, problem_name, decode_hp)

  run_postdecode_hooks(DecodeHookArgs(
      estimator=estimator,
      problem=problem,
      output_dirs=output_dirs,
      hparams=hparams,
      decode_hparams=decode_hp,
      predictions=predictions
  ), dataset_split)
  return predictions


def decode_once(estimator,
                problem_name,
                hparams,
                infer_input_fn,
                decode_hp,
                decode_to_file,
                output_dir,
                log_results=True,
                checkpoint_path=None):
  """Decodes once."""

  # Get the predictions as an iterable
  predictions = estimator.predict(infer_input_fn,
                                  checkpoint_path=checkpoint_path)

  if not log_results:
    return list(predictions)

  # Prepare output file writers if decode_to_file passed
  decode_to_file = decode_to_file or decode_hp.decode_to_file
  if decode_to_file:
    output_filepath = _decode_filename(decode_to_file, problem_name, decode_hp)
    parts = output_filepath.split(".")
    parts[-1] = "targets"
    target_filepath = ".".join(parts)
    parts[-1] = "inputs"
    input_filepath = ".".join(parts)

    output_file = tf.gfile.Open(output_filepath, "w")
    target_file = tf.gfile.Open(target_filepath, "w")
    input_file = tf.gfile.Open(input_filepath, "w")

  problem_hparams = hparams.problem_hparams
  # Inputs vocabulary is set to targets if there are no inputs in the problem,
  # e.g., for language models where the inputs are just a prefix of targets.
  has_input = "inputs" in problem_hparams.vocabulary
  inputs_vocab_key = "inputs" if has_input else "targets"
  inputs_vocab = problem_hparams.vocabulary[inputs_vocab_key]
  targets_vocab = problem_hparams.vocabulary["targets"]

  num_eval_samples = 0
  for num_predictions, prediction in enumerate(predictions):
    num_eval_samples += 1
    num_predictions += 1
    inputs = prediction.get("inputs")
    targets = prediction.get("targets")
    outputs = prediction.get("outputs")

    # Log predictions
    decoded_outputs = []
    decoded_scores = []
    if decode_hp.return_beams:
      output_beams = np.split(outputs, decode_hp.beam_size, axis=0)
      scores = None
      if "scores" in prediction:
        scores = np.split(prediction["scores"], decode_hp.beam_size, axis=0)
      for i, beam in enumerate(output_beams):
        tf.logging.info("BEAM %d:" % i)
        score = scores and scores[i]
        decoded = log_decode_results(
            inputs,
            beam,
            problem_name,
            num_predictions,
            inputs_vocab,
            targets_vocab,
            save_images=decode_hp.save_images,
            output_dir=output_dir,
            identity_output=decode_hp.identity_output,
            targets=targets,
            log_results=decode_hp.log_results)
        decoded_outputs.append(decoded)
        if decode_hp.write_beam_scores:
          decoded_scores.append(score)
    else:
      decoded = log_decode_results(
          inputs,
          outputs,
          problem_name,
          num_predictions,
          inputs_vocab,
          targets_vocab,
          save_images=decode_hp.save_images,
          output_dir=output_dir,
          identity_output=decode_hp.identity_output,
          targets=targets,
          log_results=decode_hp.log_results)
      decoded_outputs.append(decoded)

    # Write out predictions if decode_to_file passed
    if decode_to_file:
      for i, (d_input, d_output, d_target) in enumerate(decoded_outputs):
        # Skip if all padding
        if d_input and re.match("^({})+$".format(text_encoder.PAD), d_input):
          continue
        beam_score_str = ""
        if decode_hp.write_beam_scores:
          beam_score_str = "\t%.2f" % decoded_scores[i]
        output_file.write(str(d_output) + beam_score_str + decode_hp.delimiter)
        target_file.write(str(d_target) + decode_hp.delimiter)
        input_file.write(str(d_input) + decode_hp.delimiter)

    if (decode_hp.num_samples >= 0 and
        num_predictions >= decode_hp.num_samples):
      break

  mlperf_log.transformer_print(key=mlperf_log.EVAL_SIZE,
                               value=num_eval_samples,
                               hparams=hparams)

  if decode_to_file:
    output_file.close()
    target_file.close()
    input_file.close()


def decode_from_file(estimator,
                     filename,
                     hparams,
                     decode_hp,
                     decode_to_file=None,
                     checkpoint_path=None):
  """Compute predictions on entries in filename and write them out."""
  if not decode_hp.batch_size:
    decode_hp.batch_size = 32
    tf.logging.info(
        "decode_hp.batch_size not specified; default=%d" % decode_hp.batch_size)

  # Inputs vocabulary is set to targets if there are no inputs in the problem,
  # e.g., for language models where the inputs are just a prefix of targets.
  p_hp = hparams.problem_hparams
  has_input = "inputs" in p_hp.vocabulary
  inputs_vocab_key = "inputs" if has_input else "targets"
  inputs_vocab = p_hp.vocabulary[inputs_vocab_key]
  targets_vocab = p_hp.vocabulary["targets"]
  problem_name = FLAGS.problem
  filename = _add_shard_to_filename(filename, decode_hp)
  tf.logging.info("Performing decoding from file (%s)." % filename)
  if has_input:
    sorted_inputs, sorted_keys = _get_sorted_inputs(
        filename, decode_hp.delimiter)
  else:
    sorted_inputs = _get_language_modeling_inputs(
        filename, decode_hp.delimiter, repeat=decode_hp.num_decodes)
    sorted_keys = range(len(sorted_inputs))
  num_decode_batches = (len(sorted_inputs) - 1) // decode_hp.batch_size + 1

<<<<<<< HEAD
  def input_fn():
    if has_input:
        input_gen = _decode_batch_input_fn(
            num_decode_batches, sorted_inputs,
            inputs_vocab, decode_hp.batch_size,
            decode_hp.max_input_size, task_id=decode_hp.multiproblem_task_id)
    else:
        input_gen = _decode_batch_input_fn_no_padding(sorted_inputs=sorted_inputs,max_batch_size=decode_hp.batch_size,
                                                      vocabulary=inputs_vocab,max_input_size=decode_hp.max_input_size,
                                                      decode_hp=decode_hp)
    gen_fn = make_input_fn_from_generator(input_gen)
    example = gen_fn()
    return _decode_input_tensor_to_features_dict(example, hparams)

=======
  if estimator.config.use_tpu:
    length = getattr(hparams, "length", hparams.max_length)
    batch_ids = []
    for line in sorted_inputs:
      if has_input:
        ids = inputs_vocab.encode(line.strip()) + [1]
      else:
        ids = targets_vocab.encode(line)
      if len(ids) < length:
        ids.extend([0] * (length - len(ids)))
      else:
        ids = ids[:length]
      batch_ids.append(ids)
    np_ids = np.array(batch_ids, dtype=np.int32)
    def input_fn(params):
      batch_size = params["batch_size"]
      dataset = tf.data.Dataset.from_tensor_slices({"inputs": np_ids})
      dataset = dataset.map(
          lambda ex: {"inputs": tf.reshape(ex["inputs"], (length, 1, 1))})
      dataset = dataset.batch(batch_size)
      return dataset
  else:
    def input_fn():
      input_gen = _decode_batch_input_fn(
          num_decode_batches, sorted_inputs,
          inputs_vocab, decode_hp.batch_size,
          decode_hp.max_input_size, task_id=decode_hp.multiproblem_task_id)
      gen_fn = make_input_fn_from_generator(input_gen)
      example = gen_fn()
      return _decode_input_tensor_to_features_dict(example, hparams)
>>>>>>> a782d04e
  decodes = []
  result_iter = estimator.predict(input_fn, checkpoint_path=checkpoint_path)

  start_time = time.time()
  total_time_per_step = 0
  total_cnt = 0

  def timer(gen):
    while True:
      try:
        start_time = time.time()
        item = next(gen)
        elapsed_time = time.time() - start_time
        yield elapsed_time, item
      except StopIteration:
        break

  for elapsed_time, result in timer(result_iter):
    if decode_hp.return_beams:
      beam_decodes = []
      beam_scores = []
      output_beams = np.split(result["outputs"], decode_hp.beam_size, axis=0)
      scores = None
      if "scores" in result:
        if np.isscalar(result["scores"]):
          result["scores"] = result["scores"].reshape(1)
        scores = np.split(result["scores"], decode_hp.beam_size, axis=0)
      for k, beam in enumerate(output_beams):
        tf.logging.info("BEAM %d:" % k)
        score = scores and scores[k]
        _, decoded_outputs, _ = log_decode_results(
            result["inputs"],
            beam,
            problem_name,
            None,
            inputs_vocab,
            targets_vocab,
            log_results=decode_hp.log_results)
        beam_decodes.append(decoded_outputs)
        if decode_hp.write_beam_scores:
          beam_scores.append(score)
      if decode_hp.write_beam_scores:
        decodes.append("\t".join([
            "\t".join([d, "%.2f" % s])
            for d, s in zip(beam_decodes, beam_scores)
        ]))
      else:
        decodes.append("\t".join(beam_decodes))
    else:
      _, decoded_outputs, _ = log_decode_results(
          result["inputs"],
          result["outputs"],
          problem_name,
          None,
          inputs_vocab,
          targets_vocab,
          log_results=decode_hp.log_results)
      decodes.append(decoded_outputs)
    total_time_per_step += elapsed_time
    total_cnt += result["outputs"].shape[-1]
  tf.logging.info("Elapsed Time: %5.5f" % (time.time() - start_time))
  tf.logging.info("Averaged Single Token Generation Time: %5.7f "
                  "(time %5.7f count %d)" %
                  (total_time_per_step / total_cnt,
                   total_time_per_step, total_cnt))

  # If decode_to_file was provided use it as the output filename without change
  # (except for adding shard_id if using more shards for decoding).
  # Otherwise, use the input filename plus model, hp, problem, beam, alpha.
  decode_filename = decode_to_file if decode_to_file else filename
  if not decode_to_file:
    decode_filename = _decode_filename(decode_filename, problem_name, decode_hp)
  else:
    decode_filename = _add_shard_to_filename(decode_filename, decode_hp)
  tf.logging.info("Writing decodes into %s" % decode_filename)
  outfile = tf.gfile.Open(decode_filename, "w")
  for index in range(len(sorted_inputs)):
    outfile.write("%s%s" % (decodes[sorted_keys[index]], decode_hp.delimiter))
  outfile.flush()
  outfile.close()

  output_dir = os.path.join(estimator.model_dir, "decode")
  tf.gfile.MakeDirs(output_dir)

  run_postdecode_hooks(DecodeHookArgs(
      estimator=estimator,
      problem=hparams.problem,
      output_dirs=[output_dir],
      hparams=hparams,
      decode_hparams=decode_hp,
      predictions=list(result_iter)
  ), None)


def _add_shard_to_filename(filename, decode_hp):
  if decode_hp.shards > 1:
    shard_id = decode_hp.shard_id + decode_hp.shards_start_offset
    if decode_hp.shard_google_format:
      filename = filename + "-{0:05d}-of-{1:05d}".format(shard_id,
                                                         decode_hp.shards)
    else:
      filename = filename + ("%.3d" % shard_id)
  return filename


def _decode_filename(base_filename, problem_name, decode_hp):
  """Generates decode filename.

  Args:
    base_filename: A string, base of the decode filename.
    problem_name: A string, name of the problem.
    decode_hp: HParams for decoding.

  Returns:
    A string, produced decode filename.
  """
  if decode_hp.shards > 1:
    base_filename = _add_shard_to_filename(base_filename, decode_hp)
  if ("beam{beam}.alpha{alpha}.decodes".format(
      beam=str(decode_hp.beam_size), alpha=str(decode_hp.alpha))
      in base_filename):
    return base_filename
  else:
    return (
        "{base}.{model}.{hp}.{problem}.beam{beam}.alpha{alpha}.decodes".format(
            base=base_filename,
            model=FLAGS.model,
            hp=FLAGS.hparams_set,
            problem=problem_name,
            beam=str(decode_hp.beam_size),
            alpha=str(decode_hp.alpha)))


def make_input_fn_from_generator(gen):
  """Use py_func to yield elements from the given generator."""
  first_ex = six.next(gen)
  flattened = tf.contrib.framework.nest.flatten(first_ex)
  types = [t.dtype for t in flattened]
  shapes = [[None] * len(t.shape) for t in flattened]
  first_ex_list = [first_ex]

  def py_func():
    if first_ex_list:
      example = first_ex_list.pop()
    else:
      example = six.next(gen)
    return tf.contrib.framework.nest.flatten(example)

  def input_fn():
    flat_example = tf.py_func(py_func, [], types)
    _ = [t.set_shape(shape) for t, shape in zip(flat_example, shapes)]
    example = tf.contrib.framework.nest.pack_sequence_as(first_ex, flat_example)
    return example

  return input_fn


def decode_interactively(estimator, hparams, decode_hp, checkpoint_path=None):
  """Interactive decoding."""

  is_image = "image" in hparams.problem.name
  is_text2class = isinstance(hparams.problem,
                             text_problems.Text2ClassProblem)
  skip_eos_postprocess = (
      is_image or is_text2class or decode_hp.skip_eos_postprocess)

  def input_fn():
    gen_fn = make_input_fn_from_generator(
        _interactive_input_fn(hparams, decode_hp))
    example = gen_fn()
    example = _interactive_input_tensor_to_features_dict(example, hparams)
    return example

  result_iter = estimator.predict(input_fn, checkpoint_path=checkpoint_path)
  for result in result_iter:
    targets_vocab = hparams.problem_hparams.vocabulary["targets"]

    if decode_hp.return_beams:
      beams = np.split(result["outputs"], decode_hp.beam_size, axis=0)
      scores = None
      if "scores" in result:
        if np.isscalar(result["scores"]):
          result["scores"] = result["scores"].reshape(1)
        scores = np.split(result["scores"], decode_hp.beam_size, axis=0)
      for k, beam in enumerate(beams):
        tf.logging.info("BEAM %d:" % k)
        beam_string = targets_vocab.decode(_save_until_eos(
            beam, skip_eos_postprocess))
        if scores is not None:
          tf.logging.info("\"%s\"\tScore:%f" % (beam_string, scores[k]))
        else:
          tf.logging.info("\"%s\"" % beam_string)
    else:
      if decode_hp.identity_output:
        tf.logging.info(" ".join(map(str, result["outputs"].flatten())))
      else:
        tf.logging.info(
            targets_vocab.decode(_save_until_eos(
                result["outputs"], skip_eos_postprocess)))


def _decode_batch_input_fn(num_decode_batches, sorted_inputs, vocabulary,
                           batch_size, max_input_size, task_id=-1):
  """Generator to produce batches of inputs."""
  tf.logging.info(" batch %d" % num_decode_batches)
  for b in range(num_decode_batches):
    tf.logging.info("Decoding batch %d" % b)
    batch_length = 0
    batch_inputs = []
    for inputs in sorted_inputs[b * batch_size:(b + 1) * batch_size]:
      input_ids = vocabulary.encode(inputs)
      if max_input_size > 0:
        # Subtract 1 for the EOS_ID.
        input_ids = input_ids[:max_input_size - 1]
      final_id = text_encoder.EOS_ID if task_id < 0 else task_id
      input_ids.append(final_id)
      batch_inputs.append(input_ids)
      if len(input_ids) > batch_length:
        batch_length = len(input_ids)
    final_batch_inputs = []
    for input_ids in batch_inputs:
      assert len(input_ids) <= batch_length
      x = input_ids + [0] * (batch_length - len(input_ids))
      final_batch_inputs.append(x)

    yield {
        "inputs": np.array(final_batch_inputs).astype(np.int32),
    }

def _decode_batch_input_fn_no_padding(sorted_inputs, max_batch_size, vocabulary, max_input_size, decode_hp):
    """Generator to produce batches of same length inputs (batch size will be variable)."""

    # First reverse all the input sentences so that if you're going to get OOMs,
    # you'll see it in the first batch
    sorted_inputs.reverse()

    #Get variable batch sizes
    last_batch_length=None
    batch_lengths, batch_indicies = [],[]
    for batch_index,elm in enumerate(sorted_inputs):
        #Exclude whitespace and empty strings from batch length.
        this_batch_length=len(elm.split(' '))
        if max_input_size>0:
            if this_batch_length>max_input_size:
                this_batch_length=max_input_size
        if this_batch_length!=last_batch_length:
            batch_lengths.append(this_batch_length)
            batch_indicies.append(batch_index)
            last_batch_length = this_batch_length
    batch_indicies.append(len(sorted_inputs))

    #Ensure no batches exceed the maximum batch_size
    batch_sizes = np.diff(batch_indicies)
    final_batch_sizes = []
    final_batch_lengths = []
    for ii,bs in enumerate(batch_sizes):
      if bs<max_batch_size:
          final_batch_sizes.append(bs)
          final_batch_lengths.append(batch_lengths[ii])
      else:
          full_batches = bs//max_batch_size
          partial_batch= bs%max_batch_size
          for _ in range(full_batches):
              final_batch_sizes.append(max_batch_size)
              final_batch_lengths.append(batch_lengths[ii])
          if partial_batch>0:
              final_batch_sizes.append(partial_batch)
              final_batch_lengths.append(batch_lengths[ii])

    #Continue with now variable batch sizes, no need for padding.
    last_index=0
    for b,batch_size in enumerate(final_batch_sizes):
        tf.logging.info("Decoding batch %d" % b)
        # Batch length should be the same for the entire batch -- Add one additional term for <EOS> token insertion (opt)
        batch_length = min(max_input_size,final_batch_lengths[b]) + 1
        batch_inputs = []
        for inputs in sorted_inputs[last_index:last_index+batch_size]:
          input_ids = vocabulary.encode(inputs)
          if max_input_size>0:
              #For language modeling problems, more recent inputs are often more important.
              input_ids = input_ids[-max_input_size:]
          #Padding and <EOS> removed -- for language modeling problems.
          batch_inputs.append(input_ids)
        last_index+=batch_size

        final_batch_inputs = []
        #Ensure consistent batch size
        for in_ids in batch_inputs:
          assert len(in_ids) == batch_length
          x=in_ids
          final_batch_inputs.append(x)

        yield {
            "inputs": np.array(final_batch_inputs).astype(np.int32),
        }


def _interactive_input_fn(hparams, decode_hp):
  """Generator that reads from the terminal and yields "interactive inputs".

  Due to temporary limitations in tf.learn, if we don't want to reload the
  whole graph, then we are stuck encoding all of the input as one fixed-size
  numpy array.

  We yield int32 arrays with shape [const_array_size].  The format is:
  [num_samples, decode_length, len(input ids), <input ids>, <padding>]

  Args:
    hparams: model hparams
    decode_hp: decode hparams
  Yields:
    numpy arrays

  Raises:
    Exception: when `input_type` is invalid.
  """
  num_samples = decode_hp.num_samples if decode_hp.num_samples > 0 else 1
  decode_length = decode_hp.extra_length
  input_type = "text"
  p_hparams = hparams.problem_hparams
  has_input = "inputs" in p_hparams.modality
  vocabulary = p_hparams.vocabulary["inputs" if has_input else "targets"]
  # This should be longer than the longest input.
  const_array_size = 10000
  # Import readline if available for command line editing and recall.
  try:
    import readline  # pylint: disable=g-import-not-at-top,unused-variable
  except ImportError:
    pass
  while True:
    prompt = ("INTERACTIVE MODE  num_samples=%d  decode_length=%d  \n"
              "  it=<input_type>     ('text' or 'image' or 'label', default: "
              "text)\n"
              "  ns=<num_samples>    (changes number of samples, default: 1)\n"
              "  dl=<decode_length>  (changes decode length, default: 100)\n"
              "  <%s>                (decode)\n"
              "  q                   (quit)\n"
              ">" % (num_samples, decode_length,
                     "source_string" if has_input else "target_prefix"))
    input_string = input(prompt)
    if input_string == "q":
      return
    elif input_string[:3] == "ns=":
      num_samples = int(input_string[3:])
    elif input_string[:3] == "dl=":
      decode_length = int(input_string[3:])
    elif input_string[:3] == "it=":
      input_type = input_string[3:]
    else:
      if input_type == "text":
        input_ids = vocabulary.encode(input_string)
        if has_input:
          input_ids.append(text_encoder.EOS_ID)
        x = [num_samples, decode_length, len(input_ids)] + input_ids
        assert len(x) < const_array_size
        x += [0] * (const_array_size - len(x))
        features = {
            "inputs": np.array(x).astype(np.int32),
        }
      elif input_type == "image":
        input_path = input_string
        img = vocabulary.encode(input_path)
        features = {
            "inputs": img.astype(np.int32),
        }
      elif input_type == "label":
        input_ids = [int(input_string)]
        x = [num_samples, decode_length, len(input_ids)] + input_ids
        features = {
            "inputs": np.array(x).astype(np.int32),
        }
      else:
        raise Exception("Unsupported input type.")
      for k, v in six.iteritems(
          problem_lib.problem_hparams_to_features(p_hparams)):
        features[k] = np.array(v).astype(np.int32)
      yield features


def save_video(video, save_path_template):
  """Save frames of the videos into files."""
  try:
    from PIL import Image  # pylint: disable=g-import-not-at-top
  except ImportError as e:
    tf.logging.warning(
        "Showing and saving an image requires PIL library to be "
        "installed: %s", e)
    raise NotImplementedError("Image display and save not implemented.")

  for i, frame in enumerate(video):
    save_path = save_path_template.format(i)
    with tf.gfile.Open(save_path, "wb") as sp:
      Image.fromarray(np.uint8(frame)).save(sp)


def show_and_save_image(img, save_path):
  """Shows an image using matplotlib and saves it."""
  try:
    import matplotlib.pyplot as plt  # pylint: disable=g-import-not-at-top
  except ImportError as e:
    tf.logging.warning(
        "Showing and saving an image requires matplotlib to be "
        "installed: %s", e)
    raise NotImplementedError("Image display and save not implemented.")
  plt.imshow(img)
  with tf.gfile.Open(save_path, "wb") as sp:
    plt.savefig(sp)


def _get_language_modeling_inputs(filename,
                                  delimiter="\n",
                                  repeat=1,
                                  append_space_to_final_punctionation=True):
  """Read a file of partial texts to continue.

  The purpose of append_space_to_final_punctionation is that SubwordTokenizer
  groups punctuation and the ensuing space in the same token.  Adding a space
  causes the token to be completed.

  Args:
    filename: a string
    delimiter: a string
    repeat: an integer - we repeat the entire file that many times.
    append_space_to_final_punctionation: a boolean

  Returns:
    a list of strings
  """
  with tf.gfile.Open(filename) as f:
    text = f.read()
  inputs = text.split(delimiter)
  if not inputs[-1]:
    inputs.pop()
  inputs *= repeat
  if append_space_to_final_punctionation:
    inputs = [
        s + " " if s and s[-1] in string.punctuation else s for s in inputs]
  return inputs


def _get_sorted_inputs(filename, delimiter="\n"):
  """Returning inputs sorted according to decreasing length.

  This causes inputs of similar lengths to be processed in the same batch,
  facilitating early stopping for short sequences.

  Longer sequences are sorted first so that if you're going to get OOMs,
  you'll see it in the first batch.

  Args:
    filename: path to file with inputs, 1 per line.
    delimiter: str, delimits records in the file.

  Returns:
    a sorted list of inputs

  """
  tf.logging.info("Getting sorted inputs")
  with tf.gfile.Open(filename) as f:
    text = f.read()
    records = text.split(delimiter)
    inputs = [record.strip() for record in records]
    # Strip the last empty line.
    if not inputs[-1]:
      inputs.pop()
  input_lens = [(i, -len(line.split())) for i, line in enumerate(inputs)]
  sorted_input_lens = sorted(input_lens, key=operator.itemgetter(1))
  # We'll need the keys to rearrange the inputs back into their original order
  sorted_keys = {}
  sorted_inputs = []
  for i, (index, _) in enumerate(sorted_input_lens):
    sorted_inputs.append(inputs[index])
    sorted_keys[index] = i
  return sorted_inputs, sorted_keys


def _save_until_eos(ids, skip=False):
  """Strips everything after the first <EOS> token, which is normally 1."""
  ids = ids.flatten()
  if skip:
    return ids
  try:
    index = list(ids).index(text_encoder.EOS_ID)
    return ids[0:index]
  except ValueError:
    # No EOS_ID: return the array as-is.
    return ids


def _interactive_input_tensor_to_features_dict(feature_map, hparams):
  """Convert the interactive input format (see above) to a dictionary.

  Args:
    feature_map: dict with inputs.
    hparams: model hyperparameters

  Returns:
    a features dictionary, as expected by the decoder.
  """
  inputs = tf.convert_to_tensor(feature_map["inputs"])
  input_is_image = False if len(inputs.get_shape()) < 3 else True

  x = inputs
  if input_is_image:
    x = tf.image.resize_images(x, [299, 299])
    x = tf.reshape(x, [1, 299, 299, -1])
    x = tf.to_int32(x)
  else:
    # Remove the batch dimension.
    num_samples = x[0]
    length = x[2]
    x = tf.slice(x, [3], tf.to_int32([length]))
    x = tf.reshape(x, [1, -1, 1, 1])
    # Transform into a batch of size num_samples to get that many random
    # decodes.
    x = tf.tile(x, tf.to_int32([num_samples, 1, 1, 1]))

  p_hparams = hparams.problem_hparams
  input_space_id = tf.constant(p_hparams.input_space_id)
  target_space_id = tf.constant(p_hparams.target_space_id)

  features = {}
  features["input_space_id"] = input_space_id
  features["target_space_id"] = target_space_id
  features["decode_length"] = (
      IMAGE_DECODE_LENGTH if input_is_image else inputs[1])
  features["inputs"] = x
  return features


def _decode_input_tensor_to_features_dict(feature_map, hparams):
  """Convert the interactive input format (see above) to a dictionary.

  Args:
    feature_map: dict with inputs.
    hparams: model hyperparameters

  Returns:
    a features dictionary, as expected by the decoder.
  """
  inputs = tf.convert_to_tensor(feature_map["inputs"])
  input_is_image = False

  x = inputs
  p_hparams = hparams.problem_hparams
  # Add a third empty dimension
  x = tf.expand_dims(x, axis=[2])
  x = tf.to_int32(x)
  input_space_id = tf.constant(p_hparams.input_space_id)
  target_space_id = tf.constant(p_hparams.target_space_id)

  features = {}
  features["input_space_id"] = input_space_id
  features["target_space_id"] = target_space_id
  features["decode_length"] = (
      IMAGE_DECODE_LENGTH if input_is_image else tf.shape(x)[1] + 50)
  features["inputs"] = x
  return features


def get_step_from_ckpt_path(path):
  return int(os.path.basename(path).split("-")[1])


def latest_checkpoint_step(ckpt_dir):
  ckpt = tf.train.get_checkpoint_state(ckpt_dir)
  if not ckpt:
    return None
  path = ckpt.model_checkpoint_path
  return get_step_from_ckpt_path(path)


class DecodeHookArgs(collections.namedtuple(
    "DecodeHookArgs",
    ["estimator", "problem", "output_dirs", "hparams",
     "decode_hparams", "predictions"])):
  pass


def run_postdecode_hooks(decode_hook_args, dataset_split):
  """Run hooks after decodes have run."""
  hooks = decode_hook_args.problem.decode_hooks
  if not hooks:
    return
  global_step = latest_checkpoint_step(decode_hook_args.estimator.model_dir)
  if global_step is None:
    tf.logging.info(
        "Skipping decode hooks because no checkpoint yet available.")
    return
  tf.logging.info("Running decode hooks.")
  parent_dir = os.path.join(decode_hook_args.output_dirs[0], os.pardir)
  child_dir = decode_hook_args.decode_hparams.summaries_log_dir
  if dataset_split is not None:
    child_dir += "_{}".format(dataset_split)
  final_dir = os.path.join(parent_dir, child_dir)
  summary_writer = tf.summary.FileWriter(final_dir)

  for hook in hooks:
    # Isolate each hook in case it creates TF ops
    with tf.Graph().as_default():
      summaries = hook(decode_hook_args)
    if summaries:
      summary = tf.Summary(value=list(summaries))
      summary_writer.add_summary(summary, global_step)
  summary_writer.close()
  tf.logging.info("Decode hooks done.")<|MERGE_RESOLUTION|>--- conflicted
+++ resolved
@@ -384,22 +384,6 @@
     sorted_keys = range(len(sorted_inputs))
   num_decode_batches = (len(sorted_inputs) - 1) // decode_hp.batch_size + 1
 
-<<<<<<< HEAD
-  def input_fn():
-    if has_input:
-        input_gen = _decode_batch_input_fn(
-            num_decode_batches, sorted_inputs,
-            inputs_vocab, decode_hp.batch_size,
-            decode_hp.max_input_size, task_id=decode_hp.multiproblem_task_id)
-    else:
-        input_gen = _decode_batch_input_fn_no_padding(sorted_inputs=sorted_inputs,max_batch_size=decode_hp.batch_size,
-                                                      vocabulary=inputs_vocab,max_input_size=decode_hp.max_input_size,
-                                                      decode_hp=decode_hp)
-    gen_fn = make_input_fn_from_generator(input_gen)
-    example = gen_fn()
-    return _decode_input_tensor_to_features_dict(example, hparams)
-
-=======
   if estimator.config.use_tpu:
     length = getattr(hparams, "length", hparams.max_length)
     batch_ids = []
@@ -423,14 +407,18 @@
       return dataset
   else:
     def input_fn():
-      input_gen = _decode_batch_input_fn(
-          num_decode_batches, sorted_inputs,
-          inputs_vocab, decode_hp.batch_size,
-          decode_hp.max_input_size, task_id=decode_hp.multiproblem_task_id)
-      gen_fn = make_input_fn_from_generator(input_gen)
-      example = gen_fn()
-      return _decode_input_tensor_to_features_dict(example, hparams)
->>>>>>> a782d04e
+      if has_input:
+        input_gen = _decode_batch_input_fn(
+            num_decode_batches, sorted_inputs,
+            inputs_vocab, decode_hp.batch_size,
+            decode_hp.max_input_size, task_id=decode_hp.multiproblem_task_id)
+      else:
+        input_gen = _decode_batch_input_fn_no_padding(sorted_inputs=sorted_inputs,max_batch_size=decode_hp.batch_size,
+                                                      vocabulary=inputs_vocab,max_input_size=decode_hp.max_input_size,
+                                                      decode_hp=decode_hp)
+    gen_fn = make_input_fn_from_generator(input_gen)
+    example = gen_fn()
+    return _decode_input_tensor_to_features_dict(example, hparams)
   decodes = []
   result_iter = estimator.predict(input_fn, checkpoint_path=checkpoint_path)
 
