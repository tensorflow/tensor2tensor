# coding=utf-8
# Copyright 2018 The Tensor2Tensor Authors.
#
# Licensed under the Apache License, Version 2.0 (the "License");
# you may not use this file except in compliance with the License.
# You may obtain a copy of the License at
#
#     http://www.apache.org/licenses/LICENSE-2.0
#
# Unless required by applicable law or agreed to in writing, software
# distributed under the License is distributed on an "AS IS" BASIS,
# WITHOUT WARRANTIES OR CONDITIONS OF ANY KIND, either express or implied.
# See the License for the specific language governing permissions and
# limitations under the License.

"""Decoding utilities."""
from __future__ import absolute_import
from __future__ import division
from __future__ import print_function

import collections
import operator
import os
import re
import time

import numpy as np
import six

from six.moves import input  # pylint: disable=redefined-builtin

from tensor2tensor.data_generators import problem as problem_lib
from tensor2tensor.data_generators import text_encoder
from tensor2tensor.data_generators import text_problems
from tensor2tensor.utils import registry
import tensorflow as tf

FLAGS = tf.flags.FLAGS

# Number of samples to draw for an image input (in such cases as captioning)
IMAGE_DECODE_LENGTH = 100


def decode_hparams(overrides=""):
  """Hyperparameters for decoding."""
  hp = tf.contrib.training.HParams(
      save_images=False,
      log_results=True,
      extra_length=100,
      batch_size=0,
      beam_size=4,
      alpha=0.6,
      eos_penalty=0.0,
      block_size=0,
      guess_and_check_top_k=0,
      guess_and_check_epsilon=-1,
      return_beams=False,
      write_beam_scores=False,
      max_input_size=-1,
      identity_output=False,
      num_samples=-1,
      delimiter="\n",
      decode_to_file=None,
      decode_in_memory=False,
      shards=1,
      shard_id=0,
      num_decodes=1,
      force_decode_length=False,
      display_decoded_images=False,
      # Used for video decoding.
      frames_per_second=10,
      skip_eos_postprocess=False)
  hp.parse(overrides)
  return hp


def log_decode_results(inputs,
                       outputs,
                       problem_name,
                       prediction_idx,
                       inputs_vocab,
                       targets_vocab,
                       targets=None,
                       save_images=False,
                       output_dir=None,
                       identity_output=False,
                       log_results=True):
  """Log inference results."""

  # TODO(lukaszkaiser) refactor this into feature_encoder
  is_video = "video" in problem_name or "gym" in problem_name
  if is_video:
    def fix_and_save_video(vid, prefix):
      save_path_template = os.path.join(
          output_dir,
          "%s_%s_%05d_{:05d}.png" % (problem_name, prefix, prediction_idx))
      # this is only required for predictions
      if vid.shape[-1] == 1:
        vid = np.squeeze(vid, axis=-1)
      save_video(vid, save_path_template)
    tf.logging.info("Saving video: {}".format(prediction_idx))
    fix_and_save_video(inputs, "inputs")
    fix_and_save_video(outputs, "outputs")
    fix_and_save_video(targets, "targets")

  is_image = "image" in problem_name
  is_text2class = isinstance(registry.problem(problem_name),
                             text_problems.Text2ClassProblem)
  skip_eos_postprocess = is_image or is_text2class

  decoded_inputs = None
  if is_image and save_images:
    save_path = os.path.join(
        output_dir, "%s_prediction_%d.jpg" % (problem_name, prediction_idx))
    show_and_save_image(inputs / 255., save_path)
  elif inputs_vocab:
    if identity_output:
      decoded_inputs = " ".join(map(str, inputs.flatten()))
    else:
      decoded_inputs = inputs_vocab.decode(_save_until_eos(
          inputs, skip_eos_postprocess))

    if log_results and not is_video:
      tf.logging.info("Inference results INPUT: %s" % decoded_inputs)

  decoded_targets = None
  decoded_outputs = None
  if identity_output:
    decoded_outputs = " ".join(map(str, outputs.flatten()))
    if targets is not None:
      decoded_targets = " ".join(map(str, targets.flatten()))
  else:
    decoded_outputs = targets_vocab.decode(_save_until_eos(
        outputs, skip_eos_postprocess))
    if targets is not None and log_results:
      decoded_targets = targets_vocab.decode(_save_until_eos(
          targets, skip_eos_postprocess))
  if not is_video:
    tf.logging.info("Inference results OUTPUT: %s" % decoded_outputs)
  if targets is not None and log_results and not is_video:
    tf.logging.info("Inference results TARGET: %s" % decoded_targets)
  return decoded_inputs, decoded_outputs, decoded_targets


def decode_from_dataset(estimator,
                        problem_name,
                        hparams,
                        decode_hp,
                        decode_to_file=None,
                        dataset_split=None,
<<<<<<< HEAD
                        return_generator=False,
                        # Fathom
                        # otherwise decoding summary and logs are dumped
                        # to the model directory whenever decoding happens.
                        # should only be unspecified for eval.
                        output_dir=None):
  """Decode from a dataset.

  Args:
      estimator: tf.Estimator instance
      problem_name: names of problem to decode from
      decode_hp: Decode hyperparameters
      decode_to_file: file to output decoded things to
      dataset_split: if 'test', decode from test dataset, otherwise
                     use dev dataset
      return_generator: if True, return the predictions generator
                        directly and do not write to file
  """
=======
                        checkpoint_path=None):
  """Perform decoding from dataset."""
>>>>>>> be789121
  tf.logging.info("Performing local inference from dataset for %s.",
                  str(problem_name))
  # We assume that worker_id corresponds to shard number.
  shard = decode_hp.shard_id if decode_hp.shards > 1 else None

  # Setup decode output directory for any artifacts that may be written out
  # Fathom
  # use passed in output_dir for writing decode summaries and logs
  #output_dir = os.path.join(estimator.model_dir, "decode")
  if not output_dir:
    output_dir = os.path.join(estimator.model_dir, "decode")
  tf.gfile.MakeDirs(output_dir)

  # If decode_hp.batch_size is specified, use a fixed batch size
  if decode_hp.batch_size:
    hparams.batch_size = decode_hp.batch_size
    hparams.use_fixed_batch_size = True

  dataset_kwargs = {
      "shard": shard,
      "dataset_split": dataset_split,
      "max_records": decode_hp.num_samples
  }

  # Build the inference input function
  problem = hparams.problem
  infer_input_fn = problem.make_estimator_input_fn(
      tf.estimator.ModeKeys.PREDICT, hparams, dataset_kwargs=dataset_kwargs)
  
  ##############
  # BEGIN FATHOM
  ##############

  # Get the predictions as an iterable
  predictions = estimator.predict(infer_input_fn)

  # Just return the generator directly if requested
  if return_generator:
    return predictions
  
  ##############
  # END FATHOM
  ##############

  predictions, output_dirs = [], []
  for decode_id in range(decode_hp.num_decodes):
    tf.logging.info("Decoding {}".format(decode_id))

    # Create decode directory if not in-memory decoding.
    if not decode_hp.decode_in_memory:
      output_dir = os.path.join(estimator.model_dir, "decode_%05d" % decode_id)
      tf.gfile.MakeDirs(output_dir)
      output_dirs.append(output_dir)

    result = decode_once(estimator,
                         problem_name,
                         hparams,
                         infer_input_fn,
                         decode_hp,
                         decode_to_file,
                         output_dir,
                         log_results=not decode_hp.decode_in_memory,
                         checkpoint_path=checkpoint_path)

    if decode_hp.decode_in_memory:
      output_dirs = [output_dir]
      predictions.append(result)

  if decode_hp.decode_to_file:
    decode_hp.decode_to_file = _decode_filename(
        decode_hp.decode_to_file, problem_name, decode_hp)

  run_postdecode_hooks(DecodeHookArgs(
      estimator=estimator,
      problem=problem,
      output_dirs=output_dirs,
      hparams=hparams,
      decode_hparams=decode_hp,
      predictions=predictions
  ), dataset_split)
  return predictions


def decode_once(estimator,
                problem_name,
                hparams,
                infer_input_fn,
                decode_hp,
                decode_to_file,
                output_dir,
                log_results=True,
                checkpoint_path=None):
  """Decodes once."""

  # Get the predictions as an iterable
  predictions = estimator.predict(infer_input_fn,
                                  checkpoint_path=checkpoint_path)

  if not log_results:
    return list(predictions)

  # Prepare output file writers if decode_to_file passed
  decode_to_file = decode_to_file or decode_hp.decode_to_file
  if decode_to_file:
    output_filepath = _decode_filename(decode_to_file, problem_name, decode_hp)
    parts = output_filepath.split(".")
    parts[-1] = "targets"
    target_filepath = ".".join(parts)

    output_file = tf.gfile.Open(output_filepath, "w")
    target_file = tf.gfile.Open(target_filepath, "w")

  problem_hparams = hparams.problem_hparams
  # Inputs vocabulary is set to targets if there are no inputs in the problem,
  # e.g., for language models where the inputs are just a prefix of targets.
  has_input = "inputs" in problem_hparams.vocabulary
  inputs_vocab_key = "inputs" if has_input else "targets"
  inputs_vocab = problem_hparams.vocabulary[inputs_vocab_key]
  targets_vocab = problem_hparams.vocabulary["targets"]
  
  for num_predictions, prediction in enumerate(predictions):
    num_predictions += 1
    inputs = prediction["inputs"]
    targets = prediction["targets"]
    outputs = prediction["outputs"]

    # Log predictions
    decoded_outputs = []
    if decode_hp.return_beams:
      output_beams = np.split(outputs, decode_hp.beam_size, axis=0)
      for i, beam in enumerate(output_beams):
        tf.logging.info("BEAM %d:" % i)
        decoded = log_decode_results(
            inputs,
            beam,
            problem_name,
            num_predictions,
            inputs_vocab,
            targets_vocab,
            save_images=decode_hp.save_images,
            output_dir=output_dir,
            identity_output=decode_hp.identity_output,
            targets=targets,
            log_results=decode_hp.log_results)
        decoded_outputs.append(decoded)
    else:
      decoded = log_decode_results(
        inputs,
        beam,
        problem_name,
        num_predictions,
        inputs_vocab,
        targets_vocab,
        save_images=decode_hp.save_images,
        model_dir=estimator.model_dir,
        identity_output=decode_hp.identity_output,
        targets=targets,
        log_targets=decode_hp.log_targets)
      decoded_outputs.append(decoded)
      if decode_hp.write_beam_scores:
          decoded_scores.append(score)
      else:
        decoded = log_decode_results(
          inputs,
          outputs,
          problem_name,
          num_predictions,
          inputs_vocab,
          targets_vocab,
          save_images=decode_hp.save_images,
          output_dir=output_dir,
          identity_output=decode_hp.identity_output,
          targets=targets,
          log_results=decode_hp.log_results)
      decoded_outputs.append(decoded)

    # Write out predictions if decode_to_file passed
    if decode_to_file:
      for i, (d_input, d_output, d_target) in enumerate(decoded_outputs):
        # Skip if all padding
        if re.match("^({})+$".format(text_encoder.PAD), d_input):
          continue
        beam_score_str = ""
        if decode_hp.write_beam_scores:
          beam_score_str = "\t%.2f" % decoded_scores[i]
        output_file.write(str(d_output) + beam_score_str + decode_hp.delimiter)
        target_file.write(str(d_target) + decode_hp.delimiter)
        input_file.write(str(d_input) + decode_hp.delimiter)

    if (decode_hp.num_samples >= 0 and
        num_predictions >= decode_hp.num_samples):
      break

  if decode_to_file:
    output_file.close()
    target_file.close()
    input_file.close()


def decode_from_file(estimator,
                     filename,
                     hparams,
                     decode_hp,
                     decode_to_file=None,
                     checkpoint_path=None):
  """Compute predictions on entries in filename and write them out."""
  if not decode_hp.batch_size:
    decode_hp.batch_size = 32
    tf.logging.info(
        "decode_hp.batch_size not specified; default=%d" % decode_hp.batch_size)

  # Inputs vocabulary is set to targets if there are no inputs in the problem,
  # e.g., for language models where the inputs are just a prefix of targets.
  p_hp = hparams.problem_hparams
  has_input = "inputs" in p_hp.vocabulary
  inputs_vocab_key = "inputs" if has_input else "targets"
  inputs_vocab = p_hp.vocabulary[inputs_vocab_key]
  targets_vocab = p_hp.vocabulary["targets"]
  problem_name = FLAGS.problem
  tf.logging.info("Performing decoding from a file.")
  sorted_inputs, sorted_keys = _get_sorted_inputs(filename, decode_hp.shards,
                                                  decode_hp.delimiter)
  num_decode_batches = (len(sorted_inputs) - 1) // decode_hp.batch_size + 1

  def input_fn():
    input_gen = _decode_batch_input_fn(num_decode_batches, sorted_inputs,
                                       inputs_vocab, decode_hp.batch_size,
                                       decode_hp.max_input_size)
    gen_fn = make_input_fn_from_generator(input_gen)
    example = gen_fn()
    return _decode_input_tensor_to_features_dict(example, hparams)

  decodes = []
  result_iter = estimator.predict(input_fn, checkpoint_path=checkpoint_path)

  start_time = time.time()
  total_time_per_step = 0
  total_cnt = 0

  def timer(gen):
    while True:
      try:
        start_time = time.time()
        item = next(gen)
        elapsed_time = time.time() - start_time
        yield elapsed_time, item
      except StopIteration:
        break

  for elapsed_time, result in timer(result_iter):
    if decode_hp.return_beams:
      beam_decodes = []
      beam_scores = []
      output_beams = np.split(result["outputs"], decode_hp.beam_size, axis=0)
      scores = None
      if "scores" in result:
        scores = np.split(result["scores"], decode_hp.beam_size, axis=0)
      for k, beam in enumerate(output_beams):
        tf.logging.info("BEAM %d:" % k)
        score = scores and scores[k]
        _, decoded_outputs, _ = log_decode_results(
            result["inputs"],
            beam,
            problem_name,
            None,
            inputs_vocab,
            targets_vocab,
            log_results=decode_hp.log_results)
        beam_decodes.append(decoded_outputs)
        if decode_hp.write_beam_scores:
          beam_scores.append(score)
      if decode_hp.write_beam_scores:
        decodes.append("\t".join([
            "\t".join([d, "%.2f" % s])
            for d, s in zip(beam_decodes, beam_scores)
        ]))
      else:
        decodes.append("\t".join(beam_decodes))
    else:
      _, decoded_outputs, _ = log_decode_results(
          result["inputs"],
          result["outputs"],
          problem_name,
          None,
          inputs_vocab,
          targets_vocab,
          log_results=decode_hp.log_results)
      decodes.append(decoded_outputs)
    total_time_per_step += elapsed_time
    total_cnt += result["outputs"].shape[-1]
  tf.logging.info("Elapsed Time: %5.5f" % (time.time() - start_time))
  tf.logging.info("Averaged Single Token Generation Time: %5.7f" %
                  (total_time_per_step / total_cnt))

  # Reversing the decoded inputs and outputs because they were reversed in
  # _decode_batch_input_fn
  sorted_inputs.reverse()
  decodes.reverse()
  # If decode_to_file was provided use it as the output filename without change
  # (except for adding shard_id if using more shards for decoding).
  # Otherwise, use the input filename plus model, hp, problem, beam, alpha.
  decode_filename = decode_to_file if decode_to_file else filename
  if not decode_to_file:
    decode_filename = _decode_filename(decode_filename, problem_name, decode_hp)
  tf.logging.info("Writing decodes into %s" % decode_filename)
  outfile = tf.gfile.Open(decode_filename, "w")
  for index in range(len(sorted_inputs)):
    outfile.write("%s%s" % (decodes[sorted_keys[index]], decode_hp.delimiter))
  outfile.flush()
  outfile.close()

  output_dir = os.path.join(estimator.model_dir, "decode")
  tf.gfile.MakeDirs(output_dir)

  run_postdecode_hooks(DecodeHookArgs(
      estimator=estimator,
      problem=hparams.problem,
      output_dirs=[output_dir],
      hparams=hparams,
      decode_hparams=decode_hp,
      predictions=list(result_iter)
  ), None)


def _decode_filename(base_filename, problem_name, decode_hp):
  """Generates decode filename.

  Args:
    base_filename: A string, base of the decode filename.
    problem_name: A string, name of the problem.
    decode_hp: HParams for decoding.

  Returns:
    A string, produced decode filename.
  """
  if decode_hp.shards > 1:
    base_filename = base_filename + ("%.2d" % decode_hp.shard_id)
  if ("beam{beam}.alpha{alpha}.decodes".format(
      beam=str(decode_hp.beam_size), alpha=str(decode_hp.alpha))
      in base_filename):
    return base_filename
  else:
    return (
        "{base}.{model}.{hp}.{problem}.beam{beam}.alpha{alpha}.decodes".format(
            base=base_filename,
            model=FLAGS.model,
            hp=FLAGS.hparams_set,
            problem=problem_name,
            beam=str(decode_hp.beam_size),
            alpha=str(decode_hp.alpha)))


def make_input_fn_from_generator(gen):
  """Use py_func to yield elements from the given generator."""
  first_ex = six.next(gen)
  flattened = tf.contrib.framework.nest.flatten(first_ex)
  types = [t.dtype for t in flattened]
  shapes = [[None] * len(t.shape) for t in flattened]
  first_ex_list = [first_ex]

  def py_func():
    if first_ex_list:
      example = first_ex_list.pop()
    else:
      example = six.next(gen)
    return tf.contrib.framework.nest.flatten(example)

  def input_fn():
    flat_example = tf.py_func(py_func, [], types)
    _ = [t.set_shape(shape) for t, shape in zip(flat_example, shapes)]
    example = tf.contrib.framework.nest.pack_sequence_as(first_ex, flat_example)
    return example

  return input_fn


def decode_interactively(estimator, hparams, decode_hp, checkpoint_path=None):
  """Interactive decoding."""

  is_image = "image" in hparams.problem.name
  is_text2class = isinstance(hparams.problem,
                             text_problems.Text2ClassProblem)
  skip_eos_postprocess = (
      is_image or is_text2class or decode_hp.skip_eos_postprocess)

  def input_fn():
    gen_fn = make_input_fn_from_generator(
        _interactive_input_fn(hparams, decode_hp))
    example = gen_fn()
    example = _interactive_input_tensor_to_features_dict(example, hparams)
    return example

  result_iter = estimator.predict(input_fn, checkpoint_path=checkpoint_path)
  for result in result_iter:
    targets_vocab = hparams.problem_hparams.vocabulary["targets"]

    if decode_hp.return_beams:
      beams = np.split(result["outputs"], decode_hp.beam_size, axis=0)
      scores = None
      if "scores" in result:
        scores = np.split(result["scores"], decode_hp.beam_size, axis=0)
      for k, beam in enumerate(beams):
        tf.logging.info("BEAM %d:" % k)
        beam_string = targets_vocab.decode(_save_until_eos(
            beam, skip_eos_postprocess))
        if scores is not None:
          tf.logging.info("\"%s\"\tScore:%f" % (beam_string, scores[k]))
        else:
          tf.logging.info("\"%s\"" % beam_string)
    else:
      if decode_hp.identity_output:
        tf.logging.info(" ".join(map(str, result["outputs"].flatten())))
      else:
        tf.logging.info(
            targets_vocab.decode(_save_until_eos(
                result["outputs"], skip_eos_postprocess)))


def _decode_batch_input_fn(num_decode_batches, sorted_inputs, vocabulary,
                           batch_size, max_input_size):
  """Generator to produce batches of inputs."""
  tf.logging.info(" batch %d" % num_decode_batches)
  # First reverse all the input sentences so that if you're going to get OOMs,
  # you'll see it in the first batch
  sorted_inputs.reverse()
  for b in range(num_decode_batches):
    tf.logging.info("Decoding batch %d" % b)
    batch_length = 0
    batch_inputs = []
    for inputs in sorted_inputs[b * batch_size:(b + 1) * batch_size]:
      input_ids = vocabulary.encode(inputs)
      if max_input_size > 0:
        # Subtract 1 for the EOS_ID.
        input_ids = input_ids[:max_input_size - 1]
      input_ids.append(text_encoder.EOS_ID)
      batch_inputs.append(input_ids)
      if len(input_ids) > batch_length:
        batch_length = len(input_ids)
    final_batch_inputs = []
    for input_ids in batch_inputs:
      assert len(input_ids) <= batch_length
      x = input_ids + [0] * (batch_length - len(input_ids))
      final_batch_inputs.append(x)

    yield {
        "inputs": np.array(final_batch_inputs).astype(np.int32),
    }


def _interactive_input_fn(hparams, decode_hp):
  """Generator that reads from the terminal and yields "interactive inputs".

  Due to temporary limitations in tf.learn, if we don't want to reload the
  whole graph, then we are stuck encoding all of the input as one fixed-size
  numpy array.

  We yield int32 arrays with shape [const_array_size].  The format is:
  [num_samples, decode_length, len(input ids), <input ids>, <padding>]

  Args:
    hparams: model hparams
    decode_hp: decode hparams
  Yields:
    numpy arrays

  Raises:
    Exception: when `input_type` is invalid.
  """
  num_samples = decode_hp.num_samples if decode_hp.num_samples > 0 else 1
  decode_length = decode_hp.extra_length
  input_type = "text"
  p_hparams = hparams.problem_hparams
  has_input = "inputs" in p_hparams.input_modality
  vocabulary = p_hparams.vocabulary["inputs" if has_input else "targets"]
  # This should be longer than the longest input.
  const_array_size = 10000
  # Import readline if available for command line editing and recall.
  try:
    import readline  # pylint: disable=g-import-not-at-top,unused-variable
  except ImportError:
    pass
  while True:
    prompt = ("INTERACTIVE MODE  num_samples=%d  decode_length=%d  \n"
              "  it=<input_type>     ('text' or 'image' or 'label', default: "
              "text)\n"
              "  ns=<num_samples>    (changes number of samples, default: 1)\n"
              "  dl=<decode_length>  (changes decode length, default: 100)\n"
              "  <%s>                (decode)\n"
              "  q                   (quit)\n"
              ">" % (num_samples, decode_length, "source_string"
                     if has_input else "target_prefix"))
    input_string = input(prompt)
    if input_string == "q":
      return
    elif input_string[:3] == "ns=":
      num_samples = int(input_string[3:])
    elif input_string[:3] == "dl=":
      decode_length = int(input_string[3:])
    elif input_string[:3] == "it=":
      input_type = input_string[3:]
    else:
      if input_type == "text":
        input_ids = vocabulary.encode(input_string)
        if has_input:
          input_ids.append(text_encoder.EOS_ID)
        x = [num_samples, decode_length, len(input_ids)] + input_ids
        assert len(x) < const_array_size
        x += [0] * (const_array_size - len(x))
        features = {
            "inputs": np.array(x).astype(np.int32),
        }
      elif input_type == "image":
        input_path = input_string
        img = vocabulary.encode(input_path)
        features = {
            "inputs": img.astype(np.int32),
        }
      elif input_type == "label":
        input_ids = [int(input_string)]
        x = [num_samples, decode_length, len(input_ids)] + input_ids
        features = {
            "inputs": np.array(x).astype(np.int32),
        }
      else:
        raise Exception("Unsupported input type.")
      for k, v in six.iteritems(
          problem_lib.problem_hparams_to_features(p_hparams)):
        features[k] = np.array(v).astype(np.int32)
      yield features


def save_video(video, save_path_template):
  """Save frames of the videos into files."""
  try:
    from PIL import Image  # pylint: disable=g-import-not-at-top
  except ImportError as e:
    tf.logging.warning(
        "Showing and saving an image requires PIL library to be "
        "installed: %s", e)
    raise NotImplementedError("Image display and save not implemented.")

  for i, frame in enumerate(video):
    save_path = save_path_template.format(i)
    with tf.gfile.Open(save_path, "wb") as sp:
      Image.fromarray(np.uint8(frame)).save(sp)


def show_and_save_image(img, save_path):
  """Shows an image using matplotlib and saves it."""
  try:
    import matplotlib.pyplot as plt  # pylint: disable=g-import-not-at-top
  except ImportError as e:
    tf.logging.warning(
        "Showing and saving an image requires matplotlib to be "
        "installed: %s", e)
    raise NotImplementedError("Image display and save not implemented.")
  plt.imshow(img)
  with tf.gfile.Open(save_path, "wb") as sp:
    plt.savefig(sp)


def _get_sorted_inputs(filename, num_shards=1, delimiter="\n"):
  """Returning inputs sorted according to length.

  Args:
    filename: path to file with inputs, 1 per line.
    num_shards: number of input shards. If > 1, will read from file filename.XX,
      where XX is FLAGS.worker_id.
    delimiter: str, delimits records in the file.

  Returns:
    a sorted list of inputs

  """
  tf.logging.info("Getting sorted inputs")
  # read file and sort inputs according them according to input length.
  if num_shards > 1:
    decode_filename = filename + ("%.2d" % FLAGS.worker_id)
  else:
    decode_filename = filename

  with tf.gfile.Open(decode_filename) as f:
    text = f.read()
    records = text.split(delimiter)
    inputs = [record.strip() for record in records]
    # Strip the last empty line.
    if not inputs[-1]:
      inputs.pop()
  input_lens = [(i, len(line.split())) for i, line in enumerate(inputs)]
  sorted_input_lens = sorted(input_lens, key=operator.itemgetter(1))
  # We'll need the keys to rearrange the inputs back into their original order
  sorted_keys = {}
  sorted_inputs = []
  for i, (index, _) in enumerate(sorted_input_lens):
    sorted_inputs.append(inputs[index])
    sorted_keys[index] = i
  return sorted_inputs, sorted_keys


def _save_until_eos(ids, skip=False):
  """Strips everything after the first <EOS> token, which is normally 1."""
  ids = ids.flatten()
  if skip:
    return ids
  try:
    index = list(ids).index(text_encoder.EOS_ID)
    return ids[0:index]
  except ValueError:
    # No EOS_ID: return the array as-is.
    return ids


def _interactive_input_tensor_to_features_dict(feature_map, hparams):
  """Convert the interactive input format (see above) to a dictionary.

  Args:
    feature_map: dict with inputs.
    hparams: model hyperparameters

  Returns:
    a features dictionary, as expected by the decoder.
  """
  inputs = tf.convert_to_tensor(feature_map["inputs"])
  input_is_image = False if len(inputs.get_shape()) < 3 else True

  x = inputs
  if input_is_image:
    x = tf.image.resize_images(x, [299, 299])
    x = tf.reshape(x, [1, 299, 299, -1])
    x = tf.to_int32(x)
  else:
    # Remove the batch dimension.
    num_samples = x[0]
    length = x[2]
    x = tf.slice(x, [3], tf.to_int32([length]))
    x = tf.reshape(x, [1, -1, 1, 1])
    # Transform into a batch of size num_samples to get that many random
    # decodes.
    x = tf.tile(x, tf.to_int32([num_samples, 1, 1, 1]))

  p_hparams = hparams.problem_hparams
  input_space_id = tf.constant(p_hparams.input_space_id)
  target_space_id = tf.constant(p_hparams.target_space_id)

  features = {}
  features["input_space_id"] = input_space_id
  features["target_space_id"] = target_space_id
  features["decode_length"] = (
      IMAGE_DECODE_LENGTH if input_is_image else inputs[1])
  features["inputs"] = x
  return features


def _decode_input_tensor_to_features_dict(feature_map, hparams):
  """Convert the interactive input format (see above) to a dictionary.

  Args:
    feature_map: dict with inputs.
    hparams: model hyperparameters

  Returns:
    a features dictionary, as expected by the decoder.
  """
  inputs = tf.convert_to_tensor(feature_map["inputs"])
  input_is_image = False

  x = inputs
  p_hparams = hparams.problem_hparams
  # Add a third empty dimension
  x = tf.expand_dims(x, axis=[2])
  x = tf.to_int32(x)
  input_space_id = tf.constant(p_hparams.input_space_id)
  target_space_id = tf.constant(p_hparams.target_space_id)

  features = {}
  features["input_space_id"] = input_space_id
  features["target_space_id"] = target_space_id
  features["decode_length"] = (
      IMAGE_DECODE_LENGTH if input_is_image else tf.shape(x)[1] + 50)
  features["inputs"] = x
  return features


def latest_checkpoint_step(ckpt_dir):
  ckpt = tf.train.get_checkpoint_state(ckpt_dir)
  if not ckpt:
    return None
  path = ckpt.model_checkpoint_path
  step = int(path.split("-")[-1])
  return step


class DecodeHookArgs(collections.namedtuple(
    "DecodeHookArgs",
    ["estimator", "problem", "output_dirs", "hparams",
     "decode_hparams", "predictions"])):
  pass


def run_postdecode_hooks(decode_hook_args, dataset_split):
  """Run hooks after decodes have run."""
  hooks = decode_hook_args.problem.decode_hooks
  if not hooks:
    return
  global_step = latest_checkpoint_step(decode_hook_args.estimator.model_dir)
  if global_step is None:
    tf.logging.info(
        "Skipping decode hooks because no checkpoint yet available.")
    return
  tf.logging.info("Running decode hooks.")
  parent_dir = os.path.join(decode_hook_args.output_dirs[0], os.pardir)
  child_dir = "decode"
  if dataset_split is not None:
    child_dir += "_{}".format(dataset_split)
  final_dir = os.path.join(parent_dir, child_dir)
  summary_writer = tf.summary.FileWriter(final_dir)

  for hook in hooks:
    # Isolate each hook in case it creates TF ops
    with tf.Graph().as_default():
      summaries = hook(decode_hook_args)
    if summaries:
      summary = tf.Summary(value=list(summaries))
      summary_writer.add_summary(summary, global_step)
  summary_writer.close()
  tf.logging.info("Decode hooks done.")<|MERGE_RESOLUTION|>--- conflicted
+++ resolved
@@ -148,14 +148,15 @@
                         decode_hp,
                         decode_to_file=None,
                         dataset_split=None,
-<<<<<<< HEAD
+                        checkpoint_path=None,
+                        # Fathom
                         return_generator=False,
                         # Fathom
                         # otherwise decoding summary and logs are dumped
                         # to the model directory whenever decoding happens.
                         # should only be unspecified for eval.
-                        output_dir=None):
-  """Decode from a dataset.
+                        output_dir=None,
+  """Perform decoding from dataset.
 
   Args:
       estimator: tf.Estimator instance
@@ -167,10 +168,6 @@
       return_generator: if True, return the predictions generator
                         directly and do not write to file
   """
-=======
-                        checkpoint_path=None):
-  """Perform decoding from dataset."""
->>>>>>> be789121
   tf.logging.info("Performing local inference from dataset for %s.",
                   str(problem_name))
   # We assume that worker_id corresponds to shard number.
