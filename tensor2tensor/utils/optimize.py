--- conflicted
+++ resolved
@@ -116,18 +116,22 @@
   def compute_gradients(self, loss, var_list=None, **kwargs):  # pylint: disable=arguments-differ
     gradients = self._opt.compute_gradients(loss, var_list, **kwargs)
     def cast_grad(g, v):
-<<<<<<< HEAD
+      """
+      below is old code.
+      need to test new to make sure it is still working
+      (word embedding slowdown problems)
+
+      can delete this block if runs OK
       if v is None or g is None:
         return (g, v)
       # Fathom: Ryan Sepassi said this would help
       if v.dtype.base_dtype == g.dtype.base_dtype:
         return (g, v)
       return (tf.cast(g, v.dtype), v)
-=======
+      """
       if v is not None and g is not None:
         g = common_layers.cast_like(g, v)
       return (g, v)
->>>>>>> e7d5e6c1
     gradients = [cast_grad(g, v) for g, v in gradients]
     return gradients
     # return self._opt.compute_gradients(loss, var_list, **kwargs)
