# coding=utf-8
# Copyright 2019 The Tensor2Tensor Authors.
#
# Licensed under the Apache License, Version 2.0 (the "License");
# you may not use this file except in compliance with the License.
# You may obtain a copy of the License at
#
#     http://www.apache.org/licenses/LICENSE-2.0
#
# Unless required by applicable law or agreed to in writing, software
# distributed under the License is distributed on an "AS IS" BASIS,
# WITHOUT WARRANTIES OR CONDITIONS OF ANY KIND, either express or implied.
# See the License for the specific language governing permissions and
# limitations under the License.
"""trax learning rate schedules.

The learning rate schedules here all have the signature:
  lr: history -> (step -> lr)

That is, they are functions that take a trax.history.History and return a
function that takes a step and returns a learning rate.
"""

from __future__ import absolute_import
from __future__ import division
from __future__ import print_function

import random
import time

from absl import logging
import gin
<<<<<<< HEAD
import numpy as onp
import tensor2tensor.trax.backend.random as random
=======

from tensor2tensor.trax import models as trax_models
from tensor2tensor.trax import utils
>>>>>>> f1a2cfb4
from tensor2tensor.trax.backend import numpy as np
from tensor2tensor.trax.backend import random as jax_random
from tensor2tensor.trax.rl import online_tune
from tensor2tensor.trax.rl import ppo


@gin.configurable(blacklist=["history"])
def MultifactorSchedule(history=None,
                        factors="constant * linear_warmup * rsqrt_decay",
                        constant=0.1,
                        warmup_steps=400,
                        decay_factor=0.5,
                        steps_per_decay=20000):
  """Factor-based learning rate schedule.

  Interprets factors in the factors string which can consist of:
  * constant: interpreted as the constant value,
  * linear_warmup: interpreted as linear warmup until warmup_steps,
  * rsqrt_decay: divide by square root of max(step, warmup_steps)
  * decay_every: Every k steps decay the learning rate by decay_factor.

  Args:
    history: the history of training and evaluation (History object).
    factors: a string with factors separated by "*" that defines the schedule.
    constant: float, the starting constant for the learning rate schedule.
    warmup_steps: how many steps to warm up for in the warmup schedule.
    decay_factor: The amount to decay the learning rate by.
    steps_per_decay: How often to decay the learning rate.

  Returns:
    a function learning_rate(step): float -> float, the step-dependent lr.
  """
  del history

  factors = [n.strip() for n in factors.split("*")]

  def learning_rate(step):  # pylint: disable=invalid-name
    """Step to learning rate function."""
    ret = 1.0
    for name in factors:
      if name == "constant":
        ret *= constant
      elif name == "linear_warmup":
        ret *= np.minimum(1.0, step / warmup_steps)
      elif name == "rsqrt_decay":
        ret /= np.sqrt(np.maximum(step, warmup_steps))
      elif name == "decay_every":
        ret *= (decay_factor**(step // steps_per_decay))
      else:
        raise ValueError("Unknown factor %s." % name)
    return ret

  return learning_rate


@gin.configurable(blacklist=["history"])
def EvalAdjustingSchedule(history,
                          constant=0.1,
                          steps_to_decrease=20,
                          improvement_margin=0.001,
                          decrease_rate=1.5,
                          history_mode="eval",
                          metric="metrics/accuracy"):
  """Learning rate that decreases when eval metric stalls.

  If the chosen metric does not improve by improvement_margin for as many as
  steps_to_decrease steps, then the constant gets decreased by decrease rate.
  Finally, the MultifactorSchedule gets called with the adjusted constant.

  Args:
    history: trax.history.History, the history of training and evaluation.
    constant: float, the starting constant for the learning rate schedule.
    steps_to_decrease: int, after how many steps without improvement
      should we decrease the constant.
    improvement_margin: how much we need to improve to consider the metric
      improved.
    decrease_rate: by what fraction to decrease (i.e. lr /= decrease_rate).
    history_mode: str, which mode of the history to use.
    metric: which evaluation metric to use for adjustments.

  Returns:
    a function learning_rate(step): float -> float, the step-dependent lr.
  """
  metrics = history.get(history_mode, metric)
  adjusted = constant
  if len(metrics) < 2:
    return MultifactorSchedule(history, constant=adjusted)

  steps_without_improvement = 0
  cur = metrics.pop()[1]  # The most-recent value of the metric.
  while len(metrics) > 1:
    # The one-before value of metrics as .pop() removes one element each time.
    prev = metrics.pop()[1]
    if cur < prev * (1 + improvement_margin):
      steps_without_improvement += 1
    else:
      cur = prev
      steps_without_improvement = 0
    if steps_without_improvement >= steps_to_decrease:
      adjusted /= decrease_rate
      cur = prev
      steps_without_improvement = 0

  return MultifactorSchedule(history, constant=adjusted)


@gin.configurable(blacklist=["history"])
<<<<<<< HEAD
def ExponentialDecaySchedule(history,
                             initial_learning_rate,
                             decay_steps,
                             decay_rate,
                             staircase=False):
  """Applies exponential decay to the learning rate.

  It is computed as:
    ```python
    def decayed_learning_rate(step):
      return initial_learning_rate * decay_rate ^ (step / decay_steps)
    ```
    If the argument `staircase` is `True`, then `step / decay_steps` is
    an integer division and the decayed learning rate follows a
    staircase function.

  Args:
   initial_learning_rate: A scalar `float32`. The initial learning rate.
   decay_steps: A scalar `int32` or `int64` Must be positive.
   See the decay computation above.
   decay_rate: A scalar `float32` or `float64`. The decay rate.
   staircase: Boolean.  If `True` decay the learning rate at discrete
        intervals

  Returns:
    a function learning_rate(step): float -> float, the step-dependent lr.
  """
  del history

  def learning_rate(step):  # pylint: disable=invalid-name
    """Step to learning rate function."""
    p = step.astype(np.float32)
    p /= decay_steps

    if staircase:
      p = np.floor(p)
    return initial_learning_rate * np.power(decay_rate, p)

  return learning_rate


@gin.configurable(blacklist=["history"])
def PolynomialSchedule(history,
                       initial_learning_rate,
                       decay_steps,
                       end_learning_rate=0.0001,
                       power=1.0,
                       cycle=False):
  """Polynomial-based learning rate schedule.

  This schedule applies a polynomial decay function to an optimizer step,
    given a provided `initial_learning_rate`, to reach an `end_learning_rate`
    in the given `decay_steps`.

   It is computed as:
    ```python
    def decayed_learning_rate(step):
      step = min(step, decay_steps)
      return ((initial_learning_rate - end_learning_rate) *
              (1 - step / decay_steps) ^ (power)
             ) + end_learning_rate
    ```
    If `cycle` is True then a multiple of `decay_steps` is used, the first one
    that is bigger than `step`.
    ```python
    def decayed_learning_rate(step):
      decay_steps = decay_steps * ceil(step / decay_steps)
      return ((initial_learning_rate - end_learning_rate) *
              (1 - step / decay_steps) ^ (power)
             ) + end_learning_rate
    ```


  Args:
    learning_rate: A scalar `float32` or `float64`.
     The initial learning rate.
    decay_steps: A scalar `int32` or `int64`. Must be positive.
    See the decay computation above.
    end_learning_rate: A scalar `float32` or `float64`.
    The minimal end learning rate.
    power: A scalar `float32` or `float64`.
    The power of the polynomial. Defaults to linear, 1.0.
    cycle: A boolean, whether or not it should cycle beyond decay_steps.

  Returns:
    a function learning_rate(step): float -> float, the step-dependent lr.
  """
  del history

  def learning_rate(step):  # pylint: disable=invalid-name
    """Step to learning rate function."""
    step_fl = step.astype(np.float32)
    decay_steps_fl = decay_steps.astype(np.float32)

    if cycle:
      multiplier = 1.0 if step == 0 else np.ceil(step / decay_steps)
      decay_steps_fl *= multiplier
    else:
      step_fl = np.min(step_fl, decay_steps)

    p = step_fl / decay_steps_fl
    return (initial_learning_rate - end_learning_rate) * np.power(
        1. - p, power) + end_learning_rate

  return learning_rate


@gin.configurable(blacklist=["history"])
def PiecewiseConstantSchedule(history, boundaries, values):
  """Piecewise constant from boundaries and interval values schedule.

 Example: use a learning rate that's 1.0 for the first 100001 steps, 0.5
      for the next 10000 steps, and 0.1 for any additional steps.

  Args:
    boundaries: A list of `int`s or `float`s with strictly
    increasing entries, and with all elements having the same type as the
    optimizer step.
    values: A list of `float`s or `int`s that specifies the
    values for the intervals defined by `boundaries`. It should have one
    more element than `boundaries`, and all elements should have the same
    type.

  Returns:
    a function learning_rate(step): float -> float, the step-dependent lr.
  """
  del history

  def learning_rate(step):  # pylint: disable=invalid-name
    """Step to learning rate function."""
    step_fl = step.astype(np.float32)

    pos = onp.searchsorted(boundaries, step_fl)
    return values[pos]

  return learning_rate


@gin.configurable(blacklist=["history"])
def InverseTimeDecaySchedule(history,
                             initial_learning_rate,
                             decay_steps,
                             decay_rate,
                             staircase=False):
  """Applies inverse time decay schedule.

  This schedule applies a polynomial decay function to an optimizer step,
    given a provided `initial_learning_rate`, to reach an `end_learning_rate`
    in the given `decay_steps`.

  It is computed as:
    ```python
    def decayed_learning_rate(step):
      return initial_learning_rate / (1 + decay_rate * step / decay_step)
    ```
    or, if `staircase` is `True`, as:
    ```python
    def decayed_learning_rate(step):
      return initial_learning_rate / (1 + decay_rate * floor(step / decay_step))
    ```

  Args:
    initial_learning_rate: A scalar `float32` or `float64`.
    The initial learning rate.
    decay_steps: How often to apply decay.
    decay_rate: A Python number.  The decay rate.
    staircase: Whether to apply decay in a discrete staircase, as opposed to
        continuous, fashion.

  Returns:
    a function learning_rate(step): float -> float, the step-dependent lr.
  """
  del history

  def learning_rate(step):  # pylint: disable=invalid-name
    """Step to learning rate function."""
    step_fl = step.astype(np.float32)
    p = step_fl / decay_steps
    if staircase:
      p = np.floor(p)

    denom = 1. + decay_rate * p

    return initial_learning_rate / denom

  return learning_rate


@gin.configurable(blacklist=["history"])
def CosineDecaySchedule(history, initial_learning_rate, decay_steps, alpha=0.0):
  """Applies cosine decay schedule.

  See [Loshchilov & Hutter, ICLR2016], SGDR: Stochastic Gradient Descent
  with Warm Restarts. https://arxiv.org/abs/1608.03983

  It is computed as:
  ```python
    def decayed_learning_rate(step):
      step = min(step, decay_steps)
      cosine_decay = 0.5 * (1 + cos(pi * step / decay_steps))
      decayed = (1 - alpha) * cosine_decay + alpha
      return initial_learning_rate * decayed
  ```


  Args:
    initial_learning_rate: A scalar `float32` or `float64`.
    The initial learning rate.
    decay_steps: A scalar `int32` or `int64`.
    Number of steps to decay over.
    alpha: A scalar `float32` or `float64`.
    Minimum learning rate value as a fraction of initial_learning_rate.
=======
def PolicySchedule(
    history,
    observation_metrics=(
        ("train", "metrics/accuracy"),
        ("train", "metrics/loss"),
        ("eval", "metrics/accuracy"),
        ("eval", "metrics/loss"),
    ),
    include_lr_in_observation=False,
    observation_range=(0.0, 5.0),
    start_lr=0.001,
    max_lr=10.0,
    action_multipliers=(1.0 / 1.5, 1.0 / 1.25, 1.0, 1.25, 1.5),
    policy_and_value_model=trax_models.FrameStackMLP,
    policy_and_value_two_towers=False,
    policy_dir=gin.REQUIRED,
):
  """Learning rate schedule controlled by a learned policy.

  Args:
    history: the history of training and evaluation (History object).
    observation_metrics: list of pairs (mode, metric), as in the History object.
    include_lr_in_observation: bool, whether to include the learning rate in
      observations.
    observation_range: tuple (low, high), range to clip the observation to.
    start_lr: starting learning rate.
    max_lr: maximum value to clip the learning rate to.
    action_multipliers: sequence of LR multipliers that policy actions
      correspond to.
    policy_and_value_model: Trax model to use as the policy.
    policy_and_value_two_towers: bool, whether the action distribution and value
      prediction is computed by separate model towers.
    policy_dir: directory with the policy checkpoint.
>>>>>>> f1a2cfb4

  Returns:
    a function learning_rate(step): float -> float, the step-dependent lr.
  """
<<<<<<< HEAD
  del history

  def learning_rate(step):  # pylint: disable=invalid-name
    """Step to learning rate function."""
    step_fl = step.astype(np.float32)
    step_fl = np.minimun(step_fl, decay_steps)

    p = step_fl / decay_steps
    cosine_decayed = 0.5 * (1. + np.cos(p * np.pi))
    decayed = (1. - alpha) * cosine_decayed + alpha
    return decayed * initial_learning_rate

  return learning_rate


@gin.configurable(blacklist=["history"])
def CosineDecayRestartsSchedule(history,
                                initial_learning_rate,
                                first_decay_steps,
                                t_mul=2.0,
                                m_mul=1.0,
                                alpha=0.0):
  """Applies cosine decay with restarts schedule.

  See [Loshchilov & Hutter, ICLR2016], SGDR: Stochastic Gradient Descent
  with Warm Restarts. https://arxiv.org/abs/1608.03983

  The learning rate multiplier first decays
  from 1 to `alpha` for `first_decay_steps` steps. Then, a warm
  restart is performed. Each new warm restart runs for `t_mul` times more
  steps and with `m_mul` times smaller initial learning rate.

  Args:
    initial_learning_rate: A scalar `float32` or `float64`.
    The initial learning rate.
    first_decay_steps: A scalar `int32` or `int64`.
    Number of steps to decay over.
    t_mul: A scalar `float32` or `float64`.
    Used to derive the number of iterations in the i-th period
    m_mul: A scalar `float32` or `float64`.
    Used to derive the initial learning rate of the i-th period:
    alpha: A scalar `float32` or `float64`.
    Minimum learning rate value as a fraction of the initial_learning_rate.

  Returns:
    a function learning_rate(step): float -> float, the step-dependent lr.
  """
  del history

  def learning_rate(step):  # pylint: disable=invalid-name
    """Step to learning rate function."""
    step_fl = step.astype(np.float32)
    completed_fraction = step_fl / first_decay_steps

    if t_mul == 1.0:
      i_restart = np.floor(completed_fraction)
      completed_fraction -= i_restart
    else:
      i_restart = np.log(1. - completed_fraction * (1. - t_mul)) / np.log(t_mul)
      i_restart = np.floor(i_restart)
      sum_r = (1. - np.power(t_mul, i_restart)) / (1. - t_mul)
      completed_fraction = (completed_fraction - sum_r) / np.power(
          t_mul, i_restart)

    m_fac = np.power(m_mul, i_restart)
    cosine_decayed = 0.5 * m_fac * (1. + np.cos(completed_fraction * np.pi))
    decayed = (1. - alpha) * cosine_decayed + alpha
    return decayed * initial_learning_rate

  return learning_rate


@gin.configurable(blacklist=["history"])
def LinearCosineDecaySchedule(history,
                              initial_learning_rate,
                              decay_steps,
                              num_periods=0.5,
                              alpha=0.0,
                              beta=0.001):
  """Applies linear cosine decay schedule.

    See [Bello et al., ICML2017] Neural Optimizer Search with RL.
    https://arxiv.org/abs/1709.07417

    For the idea of warm starts here controlled by `num_periods`,
    see [Loshchilov & Hutter, ICLR2016] SGDR: Stochastic Gradient Descent
    with Warm Restarts. https://arxiv.org/abs/1608.03983

    Note that linear cosine decay is more aggressive than cosine decay and
    larger initial learning rates can typically be used.

    It is computed as:
    ```python
        def decayed_learning_rate(step):
          step = min(step, decay_steps)
          linear_decay = (decay_steps - step) / decay_steps
          cosine_decay = 0.5 * (
              1 + cos(pi * 2 * num_periods * step / decay_steps))
          decayed = (alpha + linear_decay) * cosine_decay + beta
          return initial_learning_rate * decayed
    ```


  Args:
    initial_learning_rate: A scalar `float32` or `float64`.
    The initial learning rate.
    decay_steps: A scalar `int32` or `int64`.
    Number of steps to decay over.
    num_periods: Number of periods in the cosine part of the decay.
    See computation above.
    alpha: See computation above.
    beta: See computation above.

  Returns:
    a function learning_rate(step): float -> float, the step-dependent lr.
  """
  del history

  def learning_rate(step):  # pylint: disable=invalid-name
    """Step to learning rate function."""
    step_fl = step.astype(np.float32)
    step_fl = np.minimun(step_fl, decay_steps)

    linear_decayed = (decay_steps - step_fl) / decay_steps
    completed_fraction = step_fl / decay_steps
    fraction = 2. * num_periods * completed_fraction

    cosine_decayed = 0.5 * (1. + np.cos(fraction * np.pi))
    linear_cosine_decayed = (alpha + linear_decayed) * cosine_decayed + beta
    return linear_cosine_decayed * initial_learning_rate

  return learning_rate


@gin.configurable(blacklist=["history"])
def NoisyLinearCosineDecaySchedule(history,
                                   initial_learning_rate,
                                   decay_steps,
                                   initial_variance=1.0,
                                   variance_decay=0.55,
                                   num_periods=0.5,
                                   alpha=0.0,
                                   beta=0.001,
                                   rng=None):
  """Applies noisy linear cosine decay schedule.

    See [Bello et al., ICML2017] Neural Optimizer Search with RL.
    https://arxiv.org/abs/1709.07417

    For the idea of warm starts here controlled by `num_periods`,
    see [Loshchilov & Hutter, ICLR2016] SGDR: Stochastic Gradient Descent
    with Warm Restarts. https://arxiv.org/abs/1608.03983

    Note that linear cosine decay is more aggressive than cosine decay and
    larger initial learning rates can typically be used.

     ```python
        def decayed_learning_rate(step):
          step = min(step, decay_steps)
          linear_decay = (decay_steps - step) / decay_steps)
          cosine_decay = 0.5 * (
              1 + cos(pi * 2 * num_periods * step / decay_steps))
          decayed = (alpha + linear_decay + eps_t) * cosine_decay + beta
          return initial_learning_rate * decayed
    ```
    where eps_t is 0-centered gaussian noise with variance
    initial_variance / (1 + global_step) ** variance_decay

  Args:
    initial_learning_rate: A scalar `float32` or `float64`.
    The initial learning rate.
    decay_steps: A scalar `int32` or `int64`.
    Number of steps to decay over.
    initial_variance: initial variance for the noise. See computation above.
    variance_decay: decay for the noise's variance. See computation above.
    num_periods: Number of periods in the cosine part of the decay.
    See computation above.
    alpha: See computation above.
    beta: See computation above.
    rng: Key for random number generation

  Returns:
    a function learning_rate(step): float -> float, the step-dependent lr.
  """
  del history

  def learning_rate(step):  # pylint: disable=invalid-name
    """Step to learning rate function."""
    step_fl = step.astype(np.float32)
    step_fl = np.minimun(step_fl, decay_steps)

    variance = initial_variance / (np.power(1. + step_fl, variance_decay))
    std = np.sqrt(variance)

    linear_decayed = (decay_steps - step_fl) / decay_steps
    noisy_linear_decayed = linear_decayed + random.random_normal(
        rng, shape=linear_decayed.shape) * std

    completed_fraction = step_fl / decay_steps
    fraction = 2. * num_periods * completed_fraction

    cosine_decayed = 0.5 * (1. + np.cos(fraction * np.pi))
    noisy_linear_cosine_decayed = (alpha +
                                   noisy_linear_decayed) * cosine_decayed + beta
    return noisy_linear_cosine_decayed * initial_learning_rate

  return learning_rate
=======

  # Turn the history into observations for the policy. If we don't have any,
  # return the initial learning rate.
  start_time = time.time()
  observations = online_tune.history_to_observations(
      history, observation_metrics, observation_range, include_lr_in_observation
  )
  logging.vlog(
      1, "Building observations took %0.2f sec.", time.time() - start_time)
  if observations.shape[0] == 0:
    return lambda _: start_lr

  # Build the policy network and load its parameters.
  start_time = time.time()
  net = ppo.policy_and_value_net(
      n_actions=len(action_multipliers),
      bottom_layers_fn=policy_and_value_model,
      two_towers=policy_and_value_two_towers,
  )
  logging.vlog(
      1, "Building the policy network took %0.2f sec.", time.time() - start_time
  )
  start_time = time.time()
  # (opt_state, state, epoch, opt_step)
  (opt_state, state, _, _) = ppo.maybe_restore_opt_state(policy_dir)
  assert opt_state is not None, "Policy checkpoint not found."
  (params, _) = opt_state
  logging.vlog(
      1, "Restoring the policy parameters took %0.2f sec.",
      time.time() - start_time
  )

  # Run the policy and sample an action.
  seed = random.randint(0, 2**31 - 1)
  rng = jax_random.get_prng(seed=seed)
  start_time = time.time()
  # ((log_probs, value_preds), state). We have no way to pass state to the next
  # step, but that should be fine.
  ((log_probs, _), _) = net(np.array([observations]), params, state, rng=rng)
  logging.vlog(
      1, "Running the policy took %0.2f sec.", time.time() - start_time
  )
  # Sample from the action distribution for the last timestep.
  action = utils.gumbel_sample(log_probs[0, -1, :])

  # Get a new learning rate.
  new_lr = online_tune.new_learning_rate(
      action, history, action_multipliers, max_lr)
  return lambda _: new_lr
>>>>>>> f1a2cfb4
<|MERGE_RESOLUTION|>--- conflicted
+++ resolved
@@ -30,14 +30,11 @@
 
 from absl import logging
 import gin
-<<<<<<< HEAD
 import numpy as onp
 import tensor2tensor.trax.backend.random as random
-=======
 
 from tensor2tensor.trax import models as trax_models
 from tensor2tensor.trax import utils
->>>>>>> f1a2cfb4
 from tensor2tensor.trax.backend import numpy as np
 from tensor2tensor.trax.backend import random as jax_random
 from tensor2tensor.trax.rl import online_tune
@@ -145,7 +142,6 @@
 
 
 @gin.configurable(blacklist=["history"])
-<<<<<<< HEAD
 def ExponentialDecaySchedule(history,
                              initial_learning_rate,
                              decay_steps,
@@ -358,8 +354,219 @@
     Number of steps to decay over.
     alpha: A scalar `float32` or `float64`.
     Minimum learning rate value as a fraction of initial_learning_rate.
-=======
-def PolicySchedule(
+
+  Returns:
+    a function learning_rate(step): float -> float, the step-dependent lr.
+  """
+  del history
+
+  def learning_rate(step):  # pylint: disable=invalid-name
+    """Step to learning rate function."""
+    step_fl = step.astype(np.float32)
+    step_fl = np.minimun(step_fl, decay_steps)
+
+    p = step_fl / decay_steps
+    cosine_decayed = 0.5 * (1. + np.cos(p * np.pi))
+    decayed = (1. - alpha) * cosine_decayed + alpha
+    return decayed * initial_learning_rate
+
+  return learning_rate
+
+
+@gin.configurable(blacklist=["history"])
+def CosineDecayRestartsSchedule(history,
+                                initial_learning_rate,
+                                first_decay_steps,
+                                t_mul=2.0,
+                                m_mul=1.0,
+                                alpha=0.0):
+  """Applies cosine decay with restarts schedule.
+
+  See [Loshchilov & Hutter, ICLR2016], SGDR: Stochastic Gradient Descent
+  with Warm Restarts. https://arxiv.org/abs/1608.03983
+
+  The learning rate multiplier first decays
+  from 1 to `alpha` for `first_decay_steps` steps. Then, a warm
+  restart is performed. Each new warm restart runs for `t_mul` times more
+  steps and with `m_mul` times smaller initial learning rate.
+
+  Args:
+    initial_learning_rate: A scalar `float32` or `float64`.
+    The initial learning rate.
+    first_decay_steps: A scalar `int32` or `int64`.
+    Number of steps to decay over.
+    t_mul: A scalar `float32` or `float64`.
+    Used to derive the number of iterations in the i-th period
+    m_mul: A scalar `float32` or `float64`.
+    Used to derive the initial learning rate of the i-th period:
+    alpha: A scalar `float32` or `float64`.
+    Minimum learning rate value as a fraction of the initial_learning_rate.
+
+  Returns:
+    a function learning_rate(step): float -> float, the step-dependent lr.
+  """
+  del history
+
+  def learning_rate(step):  # pylint: disable=invalid-name
+    """Step to learning rate function."""
+    step_fl = step.astype(np.float32)
+    completed_fraction = step_fl / first_decay_steps
+
+    if t_mul == 1.0:
+      i_restart = np.floor(completed_fraction)
+      completed_fraction -= i_restart
+    else:
+      i_restart = np.log(1. - completed_fraction * (1. - t_mul)) / np.log(t_mul)
+      i_restart = np.floor(i_restart)
+      sum_r = (1. - np.power(t_mul, i_restart)) / (1. - t_mul)
+      completed_fraction = (completed_fraction - sum_r) / np.power(
+          t_mul, i_restart)
+
+    m_fac = np.power(m_mul, i_restart)
+    cosine_decayed = 0.5 * m_fac * (1. + np.cos(completed_fraction * np.pi))
+    decayed = (1. - alpha) * cosine_decayed + alpha
+    return decayed * initial_learning_rate
+
+  return learning_rate
+
+
+@gin.configurable(blacklist=["history"])
+def LinearCosineDecaySchedule(history,
+                              initial_learning_rate,
+                              decay_steps,
+                              num_periods=0.5,
+                              alpha=0.0,
+                              beta=0.001):
+  """Applies linear cosine decay schedule.
+
+    See [Bello et al., ICML2017] Neural Optimizer Search with RL.
+    https://arxiv.org/abs/1709.07417
+
+    For the idea of warm starts here controlled by `num_periods`,
+    see [Loshchilov & Hutter, ICLR2016] SGDR: Stochastic Gradient Descent
+    with Warm Restarts. https://arxiv.org/abs/1608.03983
+
+    Note that linear cosine decay is more aggressive than cosine decay and
+    larger initial learning rates can typically be used.
+
+    It is computed as:
+    ```python
+        def decayed_learning_rate(step):
+          step = min(step, decay_steps)
+          linear_decay = (decay_steps - step) / decay_steps
+          cosine_decay = 0.5 * (
+              1 + cos(pi * 2 * num_periods * step / decay_steps))
+          decayed = (alpha + linear_decay) * cosine_decay + beta
+          return initial_learning_rate * decayed
+    ```
+
+
+  Args:
+    initial_learning_rate: A scalar `float32` or `float64`.
+    The initial learning rate.
+    decay_steps: A scalar `int32` or `int64`.
+    Number of steps to decay over.
+    num_periods: Number of periods in the cosine part of the decay.
+    See computation above.
+    alpha: See computation above.
+    beta: See computation above.
+
+  Returns:
+    a function learning_rate(step): float -> float, the step-dependent lr.
+  """
+  del history
+
+  def learning_rate(step):  # pylint: disable=invalid-name
+    """Step to learning rate function."""
+    step_fl = step.astype(np.float32)
+    step_fl = np.minimun(step_fl, decay_steps)
+
+    linear_decayed = (decay_steps - step_fl) / decay_steps
+    completed_fraction = step_fl / decay_steps
+    fraction = 2. * num_periods * completed_fraction
+
+    cosine_decayed = 0.5 * (1. + np.cos(fraction * np.pi))
+    linear_cosine_decayed = (alpha + linear_decayed) * cosine_decayed + beta
+    return linear_cosine_decayed * initial_learning_rate
+
+  return learning_rate
+
+
+@gin.configurable(blacklist=["history"])
+def NoisyLinearCosineDecaySchedule(history,
+                                   initial_learning_rate,
+                                   decay_steps,
+                                   initial_variance=1.0,
+                                   variance_decay=0.55,
+                                   num_periods=0.5,
+                                   alpha=0.0,
+                                   beta=0.001,
+                                   rng=None):
+  """Applies noisy linear cosine decay schedule.
+
+    See [Bello et al., ICML2017] Neural Optimizer Search with RL.
+    https://arxiv.org/abs/1709.07417
+
+    For the idea of warm starts here controlled by `num_periods`,
+    see [Loshchilov & Hutter, ICLR2016] SGDR: Stochastic Gradient Descent
+    with Warm Restarts. https://arxiv.org/abs/1608.03983
+
+    Note that linear cosine decay is more aggressive than cosine decay and
+    larger initial learning rates can typically be used.
+
+     ```python
+        def decayed_learning_rate(step):
+          step = min(step, decay_steps)
+          linear_decay = (decay_steps - step) / decay_steps)
+          cosine_decay = 0.5 * (
+              1 + cos(pi * 2 * num_periods * step / decay_steps))
+          decayed = (alpha + linear_decay + eps_t) * cosine_decay + beta
+          return initial_learning_rate * decayed
+    ```
+    where eps_t is 0-centered gaussian noise with variance
+    initial_variance / (1 + global_step) ** variance_decay
+
+  Args:
+    initial_learning_rate: A scalar `float32` or `float64`.
+    The initial learning rate.
+    decay_steps: A scalar `int32` or `int64`.
+    Number of steps to decay over.
+    initial_variance: initial variance for the noise. See computation above.
+    variance_decay: decay for the noise's variance. See computation above.
+    num_periods: Number of periods in the cosine part of the decay.
+    See computation above.
+    alpha: See computation above.
+    beta: See computation above.
+    rng: Key for random number generation
+
+  Returns:
+    a function learning_rate(step): float -> float, the step-dependent lr.
+  """
+  del history
+
+  def learning_rate(step):  # pylint: disable=invalid-name
+    """Step to learning rate function."""
+    step_fl = step.astype(np.float32)
+    step_fl = np.minimun(step_fl, decay_steps)
+
+    variance = initial_variance / (np.power(1. + step_fl, variance_decay))
+    std = np.sqrt(variance)
+
+    linear_decayed = (decay_steps - step_fl) / decay_steps
+    noisy_linear_decayed = linear_decayed + random.random_normal(
+        rng, shape=linear_decayed.shape) * std
+
+    completed_fraction = step_fl / decay_steps
+    fraction = 2. * num_periods * completed_fraction
+
+    cosine_decayed = 0.5 * (1. + np.cos(fraction * np.pi))
+    noisy_linear_cosine_decayed = (alpha +
+                                   noisy_linear_decayed) * cosine_decayed + beta
+    return noisy_linear_cosine_decayed * initial_learning_rate
+
+  return learning_rate
+
+  def PolicySchedule(
     history,
     observation_metrics=(
         ("train", "metrics/accuracy"),
@@ -392,221 +599,6 @@
     policy_and_value_two_towers: bool, whether the action distribution and value
       prediction is computed by separate model towers.
     policy_dir: directory with the policy checkpoint.
->>>>>>> f1a2cfb4
-
-  Returns:
-    a function learning_rate(step): float -> float, the step-dependent lr.
-  """
-<<<<<<< HEAD
-  del history
-
-  def learning_rate(step):  # pylint: disable=invalid-name
-    """Step to learning rate function."""
-    step_fl = step.astype(np.float32)
-    step_fl = np.minimun(step_fl, decay_steps)
-
-    p = step_fl / decay_steps
-    cosine_decayed = 0.5 * (1. + np.cos(p * np.pi))
-    decayed = (1. - alpha) * cosine_decayed + alpha
-    return decayed * initial_learning_rate
-
-  return learning_rate
-
-
-@gin.configurable(blacklist=["history"])
-def CosineDecayRestartsSchedule(history,
-                                initial_learning_rate,
-                                first_decay_steps,
-                                t_mul=2.0,
-                                m_mul=1.0,
-                                alpha=0.0):
-  """Applies cosine decay with restarts schedule.
-
-  See [Loshchilov & Hutter, ICLR2016], SGDR: Stochastic Gradient Descent
-  with Warm Restarts. https://arxiv.org/abs/1608.03983
-
-  The learning rate multiplier first decays
-  from 1 to `alpha` for `first_decay_steps` steps. Then, a warm
-  restart is performed. Each new warm restart runs for `t_mul` times more
-  steps and with `m_mul` times smaller initial learning rate.
-
-  Args:
-    initial_learning_rate: A scalar `float32` or `float64`.
-    The initial learning rate.
-    first_decay_steps: A scalar `int32` or `int64`.
-    Number of steps to decay over.
-    t_mul: A scalar `float32` or `float64`.
-    Used to derive the number of iterations in the i-th period
-    m_mul: A scalar `float32` or `float64`.
-    Used to derive the initial learning rate of the i-th period:
-    alpha: A scalar `float32` or `float64`.
-    Minimum learning rate value as a fraction of the initial_learning_rate.
-
-  Returns:
-    a function learning_rate(step): float -> float, the step-dependent lr.
-  """
-  del history
-
-  def learning_rate(step):  # pylint: disable=invalid-name
-    """Step to learning rate function."""
-    step_fl = step.astype(np.float32)
-    completed_fraction = step_fl / first_decay_steps
-
-    if t_mul == 1.0:
-      i_restart = np.floor(completed_fraction)
-      completed_fraction -= i_restart
-    else:
-      i_restart = np.log(1. - completed_fraction * (1. - t_mul)) / np.log(t_mul)
-      i_restart = np.floor(i_restart)
-      sum_r = (1. - np.power(t_mul, i_restart)) / (1. - t_mul)
-      completed_fraction = (completed_fraction - sum_r) / np.power(
-          t_mul, i_restart)
-
-    m_fac = np.power(m_mul, i_restart)
-    cosine_decayed = 0.5 * m_fac * (1. + np.cos(completed_fraction * np.pi))
-    decayed = (1. - alpha) * cosine_decayed + alpha
-    return decayed * initial_learning_rate
-
-  return learning_rate
-
-
-@gin.configurable(blacklist=["history"])
-def LinearCosineDecaySchedule(history,
-                              initial_learning_rate,
-                              decay_steps,
-                              num_periods=0.5,
-                              alpha=0.0,
-                              beta=0.001):
-  """Applies linear cosine decay schedule.
-
-    See [Bello et al., ICML2017] Neural Optimizer Search with RL.
-    https://arxiv.org/abs/1709.07417
-
-    For the idea of warm starts here controlled by `num_periods`,
-    see [Loshchilov & Hutter, ICLR2016] SGDR: Stochastic Gradient Descent
-    with Warm Restarts. https://arxiv.org/abs/1608.03983
-
-    Note that linear cosine decay is more aggressive than cosine decay and
-    larger initial learning rates can typically be used.
-
-    It is computed as:
-    ```python
-        def decayed_learning_rate(step):
-          step = min(step, decay_steps)
-          linear_decay = (decay_steps - step) / decay_steps
-          cosine_decay = 0.5 * (
-              1 + cos(pi * 2 * num_periods * step / decay_steps))
-          decayed = (alpha + linear_decay) * cosine_decay + beta
-          return initial_learning_rate * decayed
-    ```
-
-
-  Args:
-    initial_learning_rate: A scalar `float32` or `float64`.
-    The initial learning rate.
-    decay_steps: A scalar `int32` or `int64`.
-    Number of steps to decay over.
-    num_periods: Number of periods in the cosine part of the decay.
-    See computation above.
-    alpha: See computation above.
-    beta: See computation above.
-
-  Returns:
-    a function learning_rate(step): float -> float, the step-dependent lr.
-  """
-  del history
-
-  def learning_rate(step):  # pylint: disable=invalid-name
-    """Step to learning rate function."""
-    step_fl = step.astype(np.float32)
-    step_fl = np.minimun(step_fl, decay_steps)
-
-    linear_decayed = (decay_steps - step_fl) / decay_steps
-    completed_fraction = step_fl / decay_steps
-    fraction = 2. * num_periods * completed_fraction
-
-    cosine_decayed = 0.5 * (1. + np.cos(fraction * np.pi))
-    linear_cosine_decayed = (alpha + linear_decayed) * cosine_decayed + beta
-    return linear_cosine_decayed * initial_learning_rate
-
-  return learning_rate
-
-
-@gin.configurable(blacklist=["history"])
-def NoisyLinearCosineDecaySchedule(history,
-                                   initial_learning_rate,
-                                   decay_steps,
-                                   initial_variance=1.0,
-                                   variance_decay=0.55,
-                                   num_periods=0.5,
-                                   alpha=0.0,
-                                   beta=0.001,
-                                   rng=None):
-  """Applies noisy linear cosine decay schedule.
-
-    See [Bello et al., ICML2017] Neural Optimizer Search with RL.
-    https://arxiv.org/abs/1709.07417
-
-    For the idea of warm starts here controlled by `num_periods`,
-    see [Loshchilov & Hutter, ICLR2016] SGDR: Stochastic Gradient Descent
-    with Warm Restarts. https://arxiv.org/abs/1608.03983
-
-    Note that linear cosine decay is more aggressive than cosine decay and
-    larger initial learning rates can typically be used.
-
-     ```python
-        def decayed_learning_rate(step):
-          step = min(step, decay_steps)
-          linear_decay = (decay_steps - step) / decay_steps)
-          cosine_decay = 0.5 * (
-              1 + cos(pi * 2 * num_periods * step / decay_steps))
-          decayed = (alpha + linear_decay + eps_t) * cosine_decay + beta
-          return initial_learning_rate * decayed
-    ```
-    where eps_t is 0-centered gaussian noise with variance
-    initial_variance / (1 + global_step) ** variance_decay
-
-  Args:
-    initial_learning_rate: A scalar `float32` or `float64`.
-    The initial learning rate.
-    decay_steps: A scalar `int32` or `int64`.
-    Number of steps to decay over.
-    initial_variance: initial variance for the noise. See computation above.
-    variance_decay: decay for the noise's variance. See computation above.
-    num_periods: Number of periods in the cosine part of the decay.
-    See computation above.
-    alpha: See computation above.
-    beta: See computation above.
-    rng: Key for random number generation
-
-  Returns:
-    a function learning_rate(step): float -> float, the step-dependent lr.
-  """
-  del history
-
-  def learning_rate(step):  # pylint: disable=invalid-name
-    """Step to learning rate function."""
-    step_fl = step.astype(np.float32)
-    step_fl = np.minimun(step_fl, decay_steps)
-
-    variance = initial_variance / (np.power(1. + step_fl, variance_decay))
-    std = np.sqrt(variance)
-
-    linear_decayed = (decay_steps - step_fl) / decay_steps
-    noisy_linear_decayed = linear_decayed + random.random_normal(
-        rng, shape=linear_decayed.shape) * std
-
-    completed_fraction = step_fl / decay_steps
-    fraction = 2. * num_periods * completed_fraction
-
-    cosine_decayed = 0.5 * (1. + np.cos(fraction * np.pi))
-    noisy_linear_cosine_decayed = (alpha +
-                                   noisy_linear_decayed) * cosine_decayed + beta
-    return noisy_linear_cosine_decayed * initial_learning_rate
-
-  return learning_rate
-=======
-
   # Turn the history into observations for the policy. If we don't have any,
   # return the initial learning rate.
   start_time = time.time()
@@ -654,5 +646,4 @@
   # Get a new learning rate.
   new_lr = online_tune.new_learning_rate(
       action, history, action_multipliers, max_lr)
-  return lambda _: new_lr
->>>>>>> f1a2cfb4
+  return lambda _: new_lr