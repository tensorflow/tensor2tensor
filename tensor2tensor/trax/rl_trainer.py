--- conflicted
+++ resolved
@@ -13,7 +13,7 @@
 # See the License for the specific language governing permissions and
 # limitations under the License.
 
-r"""Trainer for RL environments.
+"""Trainer for RL environments.
 
 For now we only support PPO as RL algorithm.
 
@@ -76,11 +76,8 @@
 flags.DEFINE_string("train_server_bns", "", "Train Server's BNS.")
 flags.DEFINE_string("eval_server_bns", "", "Eval Server's BNS.")
 
-<<<<<<< HEAD
-=======
 flags.DEFINE_bool("async_mode", False, "Async mode.")
 
->>>>>>> 049b9d8f
 
 # Not just "train" to avoid a conflict with trax.train in GIN files.
 @gin.configurable(blacklist=[
@@ -131,17 +128,11 @@
   train_env_kwargs = {}
   eval_env_kwargs = {}
   if "OnlineTuneEnv" in env_name:
-<<<<<<< HEAD
-    # TODO(pkozakowski): Separate env output dirs by train/eval and epoch.
-    train_env_kwargs = {"output_dir": os.path.join(output_dir, "envs/train")}
-    eval_env_kwargs = {"output_dir": os.path.join(output_dir, "envs/eval")}
-=======
     envs_output_dir = FLAGS.envs_output_dir or os.path.join(output_dir, "envs")
     train_env_output_dir = os.path.join(envs_output_dir, "train")
     eval_env_output_dir = os.path.join(envs_output_dir, "eval")
     train_env_kwargs = {"output_dir": train_env_output_dir}
     eval_env_kwargs = {"output_dir": eval_env_output_dir}
->>>>>>> 049b9d8f
 
   if "ClientEnv" in env_name:
     train_env_kwargs["per_env_kwargs"] = [{
