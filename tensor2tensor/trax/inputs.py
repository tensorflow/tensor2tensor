--- conflicted
+++ resolved
@@ -197,10 +197,6 @@
                 input_dtype=input_dtype,
                 target_shape=output_shape_without_batch,
                 target_dtype=output_dtype)
-<<<<<<< HEAD
-=======
-
->>>>>>> 049b9d8f
 
 @gin.configurable(blacklist=['n_devices'])
 def sequence_copy_inputs(
@@ -216,8 +212,6 @@
     eval_lengths: lengths of w for eval.
     reverse: bool (optional, false by default): reverse the second sequence.
 
-<<<<<<< HEAD
-=======
   Returns:
     trax.inputs.Inputs
   """
@@ -255,7 +249,6 @@
       target_dtype=onp.int32)
 
 
->>>>>>> 049b9d8f
 def dataset_to_stream(dataset, input_name, n_chunks=0):
   """Takes a tf.Dataset and creates a numpy stream of ready batches."""
   for example in backend.dataset_as_numpy(dataset):
@@ -274,11 +267,7 @@
       if n_chunks > 0:
         inp = tuple(np.split(inp, n_chunks, axis=1))
         out = tuple(np.split(out, n_chunks, axis=1))
-<<<<<<< HEAD
-    yield inp, out
-=======
     yield (inp, out) if mask is None else (inp, out, mask)
->>>>>>> 049b9d8f
 
 
 @gin.configurable(whitelist=['train_shuffle_files', 'eval_shuffle_files',
