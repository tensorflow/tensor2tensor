# coding=utf-8
# Copyright 2019 The Tensor2Tensor Authors.
#
# Licensed under the Apache License, Version 2.0 (the "License");
# you may not use this file except in compliance with the License.
# You may obtain a copy of the License at
#
#     http://www.apache.org/licenses/LICENSE-2.0
#
# Unless required by applicable law or agreed to in writing, software
# distributed under the License is distributed on an "AS IS" BASIS,
# WITHOUT WARRANTIES OR CONDITIONS OF ANY KIND, either express or implied.
# See the License for the specific language governing permissions and
# limitations under the License.

"""SimPLe trainer."""

from __future__ import absolute_import
from __future__ import division
from __future__ import print_function

import functools
import itertools
import os
import random
import time

from absl import logging
import gin
from matplotlib import pyplot as plt
from tensor2tensor.trax import inputs as trax_inputs
from tensor2tensor.trax import jaxboard
from tensor2tensor.trax import trax
from tensor2tensor.trax.rl import base_trainer
from tensor2tensor.trax.rl import simple
from tensor2tensor.trax.rl import simulated_env_problem
from tensorflow.io import gfile


class SimPLe(base_trainer.BaseTrainer):
  """SimPLe trainer."""

  def __init__(self,
               train_env,
               eval_env,
               output_dir,
               policy_trainer_class,
               n_real_epochs=10,
               data_eval_frac=0.125,
               model_train_batch_size=64,
<<<<<<< HEAD
               n_model_train_steps=1000,
=======
               n_model_initial_train_steps=1000,
               n_model_train_steps_per_epoch=1000,
>>>>>>> 049b9d8fe681989ad69383ee04fb32b321b4f564
               simulated_env_problem_class=(
                   simulated_env_problem.SerializedSequenceSimulatedEnvProblem),
               simulated_batch_size=16,
               n_simulated_epochs=1000,
               trajectory_dump_dir=None,
               initial_trajectory_dir=None,
               initial_trajectory_mix_prob=0.5,
<<<<<<< HEAD
=======
               initial_model=None,
               init_policy_from_world_model=False,
>>>>>>> 049b9d8fe681989ad69383ee04fb32b321b4f564
               **kwargs):
    super(SimPLe, self).__init__(train_env, eval_env, output_dir, **kwargs)
    self._policy_dir = os.path.join(output_dir, "policy")
    self._model_dir = os.path.join(output_dir, "model")
    # Initialize the policy trainer lazily, so in case of initializing the
    # policy from world model checkpoint, the trainer will try to load the
    # checkpoint _after_ it's been created in train_model().
    self._policy_trainer_fn = functools.partial(
        policy_trainer_class,
        train_env=train_env,
        eval_env=eval_env,
        output_dir=self._policy_dir,
        async_mode=self._async_mode,
<<<<<<< HEAD
=======
        init_policy_from_world_model_output_dir=(
            self._model_dir if init_policy_from_world_model else None
        ),
>>>>>>> 049b9d8fe681989ad69383ee04fb32b321b4f564
    )
    self._policy_trainer = None
    self._n_real_epochs = n_real_epochs
    self._model_train_batch_size = model_train_batch_size
    self._n_model_initial_train_steps = n_model_initial_train_steps
    self._n_model_train_steps_per_epoch = n_model_train_steps_per_epoch
    self._data_eval_frac = data_eval_frac

    gfile.makedirs(self._model_dir)
    if initial_model is not None:
      gfile.copy(
          initial_model,
          os.path.join(self._model_dir, "model.pkl"),
          overwrite=True,
      )
    self._initial_model = initial_model
    self._initial_trajectories = None

    self._sim_env = simulated_env_problem_class(
        batch_size=None,
        observation_space=train_env.observation_space,
        action_space=train_env.action_space,
        reward_range=train_env.reward_range,
        discrete_rewards=train_env.discrete_rewards,
        history_stream=None,  # TODO(pkozakowski): Support this.
        output_dir=self._model_dir,
    )
    self._simulated_batch_size = simulated_batch_size
    self._n_simulated_epochs = n_simulated_epochs

    # If trajectory_dump_dir is not provided explicitly, save the trajectories
    # in output_dir.
    if trajectory_dump_dir is None:
      trajectory_dump_dir = os.path.join(output_dir, "trajectories")
    self._trajectory_dump_root_dir = trajectory_dump_dir

    self._initial_trajectory_dir = initial_trajectory_dir
    self._initial_trajectory_mix_prob = initial_trajectory_mix_prob

    self._summary_writer = jaxboard.SummaryWriter(self._output_dir)

    self._simple_epoch = 0
    self._policy_epoch = 0
    self._model_train_step = 0

  @property
  def policy_trainer(self):
    if self._policy_trainer is None:
      self._policy_trainer = self._policy_trainer_fn()
    return self._policy_trainer

  @property
  def epoch(self):
    return self._simple_epoch

  def train_epoch(self, evaluate=True):
    if self._simple_epoch > 0 or not self._has_initial_data:
      logging.info(
          "Collect trajectories by running the policy in the real environment.")
      self.collect_trajectories(evaluate=evaluate)
    if self._simple_epoch > 0 or not self._initial_model:
      logging.info(
          "Train the model of the environment on the collected trajectories.")
      skipped = self.train_model()
      if evaluate and not skipped:
        logging.info("Evaluate the trained model.")
        self.evaluate_model()
    logging.info("Train the policy inside the simulated environment generated "
                 "by the model.")
    self.train_policy()

    self._simple_epoch += 1

  def evaluate(self):
    self.policy_trainer.evaluate()

  def save(self):
    # Nothing to do, as we save stuff continuously.
    pass

  def flush_summaries(self):
    self._summary_writer.flush()

  def collect_trajectories(self, evaluate):
    logging.info("SimPLe epoch [% 6d]: collecting data.", self._simple_epoch)
    start_time = time.time()

    self.policy_trainer.train_env = self.train_env
    self.policy_trainer.trajectory_dump_dir = os.path.join(
        self._trajectory_dump_root_dir, str(self.epoch))
    self._policy_epoch += self._n_real_epochs
    self.policy_trainer.training_loop(self._policy_epoch, evaluate=evaluate)

    logging.vlog(
        1, "Collecting trajectories took %0.2f sec.", time.time() - start_time)

  def train_model(self):
    """Train the model.

    Returns:
      whether the training was skipped due to a restart.
    """
    logging.info("SimPLe epoch [% 6d]: training model.", self._simple_epoch)
    start_time = time.time()

    (train_stream, eval_stream) = self._make_input_streams()
    # Ignore n_devices for now.
    inputs = lambda _: trax_inputs.Inputs(  # pylint: disable=g-long-lambda
        train_stream=(lambda: train_stream),
        train_eval_stream=(lambda: train_stream),
        eval_stream=(lambda: eval_stream),
        input_shape=self._sim_env.model_input_shape,
        input_dtype=self._sim_env.model_input_dtype,
        # TODO(lukaszkaiser): correct those, they may differ from inputs.
        target_shape=self._sim_env.model_input_shape,
        target_dtype=self._sim_env.model_input_dtype)

    if self._simple_epoch == 0:
      train_steps = self._n_model_initial_train_steps
    else:
      train_steps = self._n_model_train_steps_per_epoch
    self._model_train_step += train_steps
    with gin.config_scope("world_model"):
      state = trax.train(
          model=self._sim_env.model,
          inputs=inputs,
          train_steps=self._model_train_step,
          output_dir=self._model_dir,
          has_weights=True,
      )

    logging.vlog(
        1, "Training model took %0.2f sec.", time.time() - start_time)
    return state.step > self._model_train_step

  def train_policy(self):
    logging.info("SimPLe epoch [% 6d]: training policy.", self._simple_epoch)
    start_time = time.time()

    self._sim_env.initialize(
        batch_size=self._simulated_batch_size,
        history_stream=itertools.repeat(None),
    )
    # We never want async mode in the simulated env.
    original_async_mode = self.policy_trainer.async_mode
    self.policy_trainer.async_mode = False
    self.policy_trainer.train_env = self._sim_env
    # Don't dump trajectories from the simulated environment.
    self.policy_trainer.trajectory_dump_dir = None
    self._policy_epoch += self._n_simulated_epochs
    self.policy_trainer.training_loop(self._policy_epoch, evaluate=False)
    # Revert back to the original async mode in the policy trainer.
    self.policy_trainer.async_mode = original_async_mode

    logging.vlog(
        1, "Training policy took %0.2f sec.", time.time() - start_time)

  @property
  def _has_own_data(self):
    return self._simple_epoch > 0 or self._initial_trajectory_dir is None

  @property
  def _has_initial_data(self):
    return self._initial_trajectory_dir is not None

  def _load_trajectories(self, initial):
    # Cache the initial trajectories in memory, as loading them can take a lot
    # of time and they don't change.
    if initial:
      if self._initial_trajectories is not None:
        return self._initial_trajectories
      trajectory_dir = self._initial_trajectory_dir
    else:
      trajectory_dir = self._trajectory_dump_root_dir

    trajectories = simple.load_trajectories(
        trajectory_dir, self._data_eval_frac
    )

    if initial:
      self._initial_trajectories = trajectories
    return trajectories

  def _make_input_streams(self):
    def make_example_streams(initial):
      (train_trajs, eval_trajs) = self._load_trajectories(initial)
      generate_examples = functools.partial(
          simple.generate_examples,
          trajectory_to_training_examples_fn=(
              self._sim_env.trajectory_to_training_examples),
      )
      return tuple(map(generate_examples, (train_trajs, eval_trajs)))

    # We mix two data sources: trajectories collected in this SimPLe training
    # loop ("own" data) and trajectories collected before, outside of this
    # training loop ("initial" data).
    mix_prob = self._initial_trajectory_mix_prob

    if self._has_initial_data:
      start_time = time.time()
      # Load the initial, precollected data.
<<<<<<< HEAD
      (init_train_stream,
       init_eval_stream) = make_example_streams(self._initial_trajectory_dir)
<<<<<<< HEAD
=======
=======
      (init_train_stream, init_eval_stream) = make_example_streams(initial=True)
>>>>>>> 019b6be6
      logging.vlog(
          1, "Loading initial trajectories took %0.2f sec.",
          time.time() - start_time
      )
>>>>>>> 049b9d8fe681989ad69383ee04fb32b321b4f564
    else:
      (init_train_stream, init_eval_stream) = (None, None)
      mix_prob = 0.0  # Take just our own collected data.

    if self._has_own_data:
      start_time = time.time()
      # Load trajectories collected in all epochs so far.
<<<<<<< HEAD
      (own_train_stream,
       own_eval_stream) = make_example_streams(self._trajectory_dump_root_dir)
<<<<<<< HEAD
=======
=======
      (own_train_stream, own_eval_stream) = make_example_streams(initial=False)
>>>>>>> 019b6be6
      logging.vlog(
          1, "Loading own trajectories took %0.2f sec.",
          time.time() - start_time
      )
>>>>>>> 049b9d8fe681989ad69383ee04fb32b321b4f564
    else:
      # We start the loop with training the model, so we don't have our own
      # collected data yet.
      (own_train_stream, own_eval_stream) = (None, None)
      mix_prob = 1.0  # Take just the initial data.

    def mix_and_batch(streams):
      (init_stream, own_stream) = streams
      mixed_stream = simple.mix_streams(init_stream, own_stream, mix_prob)
      return simple.batch_stream(mixed_stream, self._model_train_batch_size)

    return tuple(
        map(mix_and_batch, (
            (init_train_stream, own_train_stream),
            (init_eval_stream, own_eval_stream),
        )))

  def evaluate_model(self):
    logging.info("SimPLe epoch [% 6d]: evaluating model.", self._simple_epoch)
    start_time = time.time()

    self._sim_env.initialize(
        batch_size=self._simulated_batch_size,
        history_stream=itertools.repeat(None),
    )

    (_, eval_trajectories) = self._load_trajectories(
        # If we have any trajectories collected in this run, evaluate on them.
        # Otherwise, use the initial dataset.
        initial=(not self._has_own_data)
    )
    chosen_trajectories = [
        random.choice(eval_trajectories)
        for _ in range(self._sim_env.batch_size)
    ]
    summaries = simple.evaluate_model(self._sim_env, chosen_trajectories, plt)
    if summaries is not None:
      for (name, value) in summaries.items():
        self._summary_writer.scalar(
            "simple/{}".format(name), value, step=self._simple_epoch)
      self._summary_writer.plot(
          "simple/model_eval_plot", plt, step=self._simple_epoch)
      self.flush_summaries()

    logging.vlog(
        1, "Evaluating model took %0.2f sec.", time.time() - start_time)<|MERGE_RESOLUTION|>--- conflicted
+++ resolved
@@ -48,12 +48,8 @@
                n_real_epochs=10,
                data_eval_frac=0.125,
                model_train_batch_size=64,
-<<<<<<< HEAD
-               n_model_train_steps=1000,
-=======
                n_model_initial_train_steps=1000,
                n_model_train_steps_per_epoch=1000,
->>>>>>> 049b9d8fe681989ad69383ee04fb32b321b4f564
                simulated_env_problem_class=(
                    simulated_env_problem.SerializedSequenceSimulatedEnvProblem),
                simulated_batch_size=16,
@@ -61,11 +57,8 @@
                trajectory_dump_dir=None,
                initial_trajectory_dir=None,
                initial_trajectory_mix_prob=0.5,
-<<<<<<< HEAD
-=======
                initial_model=None,
                init_policy_from_world_model=False,
->>>>>>> 049b9d8fe681989ad69383ee04fb32b321b4f564
                **kwargs):
     super(SimPLe, self).__init__(train_env, eval_env, output_dir, **kwargs)
     self._policy_dir = os.path.join(output_dir, "policy")
@@ -79,12 +72,9 @@
         eval_env=eval_env,
         output_dir=self._policy_dir,
         async_mode=self._async_mode,
-<<<<<<< HEAD
-=======
         init_policy_from_world_model_output_dir=(
             self._model_dir if init_policy_from_world_model else None
         ),
->>>>>>> 049b9d8fe681989ad69383ee04fb32b321b4f564
     )
     self._policy_trainer = None
     self._n_real_epochs = n_real_epochs
@@ -286,19 +276,11 @@
     if self._has_initial_data:
       start_time = time.time()
       # Load the initial, precollected data.
-<<<<<<< HEAD
-      (init_train_stream,
-       init_eval_stream) = make_example_streams(self._initial_trajectory_dir)
-<<<<<<< HEAD
-=======
-=======
       (init_train_stream, init_eval_stream) = make_example_streams(initial=True)
->>>>>>> 019b6be6
       logging.vlog(
           1, "Loading initial trajectories took %0.2f sec.",
           time.time() - start_time
       )
->>>>>>> 049b9d8fe681989ad69383ee04fb32b321b4f564
     else:
       (init_train_stream, init_eval_stream) = (None, None)
       mix_prob = 0.0  # Take just our own collected data.
@@ -306,19 +288,11 @@
     if self._has_own_data:
       start_time = time.time()
       # Load trajectories collected in all epochs so far.
-<<<<<<< HEAD
-      (own_train_stream,
-       own_eval_stream) = make_example_streams(self._trajectory_dump_root_dir)
-<<<<<<< HEAD
-=======
-=======
       (own_train_stream, own_eval_stream) = make_example_streams(initial=False)
->>>>>>> 019b6be6
       logging.vlog(
           1, "Loading own trajectories took %0.2f sec.",
           time.time() - start_time
       )
->>>>>>> 049b9d8fe681989ad69383ee04fb32b321b4f564
     else:
       # We start the loop with training the model, so we don't have our own
       # collected data yet.
