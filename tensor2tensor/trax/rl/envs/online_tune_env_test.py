# coding=utf-8
# Copyright 2019 The Tensor2Tensor Authors.
#
# Licensed under the Apache License, Version 2.0 (the "License");
# you may not use this file except in compliance with the License.
# You may obtain a copy of the License at
#
#     http://www.apache.org/licenses/LICENSE-2.0
#
# Unless required by applicable law or agreed to in writing, software
# distributed under the License is distributed on an "AS IS" BASIS,
# WITHOUT WARRANTIES OR CONDITIONS OF ANY KIND, either express or implied.
# See the License for the specific language governing permissions and
# limitations under the License.

"""Tests for tensor2tensor.trax.rl.online_tune_env."""

from __future__ import absolute_import
from __future__ import division
from __future__ import print_function

import functools

import numpy as np

from tensor2tensor.trax import inputs as trax_inputs
from tensor2tensor.trax import models
from tensor2tensor.trax import optimizers
from tensor2tensor.trax import trax
from tensor2tensor.trax.rl import online_tune
from tensor2tensor.trax.rl.envs import online_tune_env
from tensorflow import test
from tensorflow.io import gfile

HISTORY_MODE = "eval"
METRIC = "metrics/accuracy"


class MockTrainer(trax.Trainer):

  def __init__(self, metrics_to_report, *args, **kwargs):
    super(MockTrainer, self).__init__(*args, **kwargs)
    self.controls = []
    self.init_metrics_to_report = metrics_to_report
    self.metrics_to_report = None

  def reset(self, output_dir):
    super(MockTrainer, self).reset(output_dir)
    # Copy the sequence to a list so we can modify it later.
    self.metrics_to_report = list(self.init_metrics_to_report)

  def train_epoch(self, epoch_steps, eval_steps):
    del epoch_steps
    self.controls.append(self.nontrainable_params)
    self.evaluate(eval_steps)

  def evaluate(self, eval_steps):
    del eval_steps
    self.state.history.append(
        mode=HISTORY_MODE,
        metric=METRIC,
        step=self.step,
        value=self.metrics_to_report.pop(0))
<<<<<<< HEAD
    (lr_mode, lr_metric) = online_tune.LEARNING_RATE_METRIC
    self.state.history.append(
        mode=lr_mode,
        metric=lr_metric,
        step=self.step,
        value=self.learning_rate)
=======
    for (name, value) in self.nontrainable_params.items():
      (mode, metric) = online_tune.control_metric(name)
      self.state.history.append(
          mode=mode,
          metric=metric,
          step=self.step,
          value=value)
>>>>>>> 049b9d8f


class OnlineTuneTest(test.TestCase):

  @staticmethod
  def _create_env(
      output_dir, metrics_to_report=(0.0,), action_multipliers=(1,)
  ):
    return online_tune_env.OnlineTuneEnv(
        trainer_class=functools.partial(MockTrainer, metrics_to_report),
        model=functools.partial(
            models.MLP, n_hidden_layers=0, n_output_classes=1),
        inputs=functools.partial(
            trax_inputs.random_inputs,
            input_shape=(1, 1),
            input_dtype=np.float32,
            output_shape=(1, 1),
            output_dtype=np.float32),
        optimizer=optimizers.Momentum,
        control_configs=(
            ("learning_rate", 1e-3, (1e-9, 10.0), False),
            ("weight_decay_rate", 1e-5, (1e-9, 0.1), False),
        ),
        metric_range=(-1, 1),
        include_controls_in_observation=False,
        output_dir=output_dir,
        action_multipliers=action_multipliers,
        observation_metrics=[(HISTORY_MODE, METRIC)],
        reward_metric=(HISTORY_MODE, METRIC),
        train_steps=1,
        eval_steps=1,
        env_steps=(len(metrics_to_report) - 1))

  def test_communicates_with_trainer(self):
    action_multipliers = [0.8, 1.0, 1.25]
    metrics_to_report = [0.1, 0.5, 0.8, 0.9]
    actions_to_take = [[0, 1], [1, 2], [2, 0]]
    expected_observations = np.expand_dims(metrics_to_report, axis=1)
    # Metric difference in consecutive timesteps.
    expected_rewards = [0.4, 0.3, 0.1]
    expected_dones = [False, False, True]
    expected_controls = [
        {"learning_rate": 0.0008, "weight_decay_rate": 1e-5},
        {"learning_rate": 0.0008, "weight_decay_rate": 1.25e-5},
        {"learning_rate": 0.001, "weight_decay_rate": 1e-5},
    ]

    env = self._create_env(
        output_dir=self.get_temp_dir(),
        metrics_to_report=metrics_to_report,
        action_multipliers=action_multipliers)
    actual_observations = [env.reset()]
    actual_rewards = []
    actual_dones = []
    for action in actions_to_take:
      (observation, reward, done, _) = env.step(action)
      actual_observations.append(observation)
      actual_rewards.append(reward)
      actual_dones.append(done)

    np.testing.assert_allclose(actual_observations, expected_observations)
    np.testing.assert_allclose(actual_rewards, expected_rewards)
    self.assertEqual(actual_dones, expected_dones)
    def get_control(name, controls):
      return [control[name] for control in controls]
    for name in ("learning_rate", "weight_decay_rate"):
      np.testing.assert_allclose(
          get_control(name, env.trainer.controls),
          get_control(name, expected_controls),
      )

  def test_creates_new_trajectory_dirs(self):
    output_dir = self.get_temp_dir()
    env = self._create_env(output_dir=output_dir)
    self.assertEqual(set(gfile.listdir(output_dir)), set())
    env.reset()
    self.assertEqual(set(gfile.listdir(output_dir)), {"0"})
    env.reset()
    self.assertEqual(set(gfile.listdir(output_dir)), {"0", "1"})


if __name__ == "__main__":
  test.main()<|MERGE_RESOLUTION|>--- conflicted
+++ resolved
@@ -61,14 +61,6 @@
         metric=METRIC,
         step=self.step,
         value=self.metrics_to_report.pop(0))
-<<<<<<< HEAD
-    (lr_mode, lr_metric) = online_tune.LEARNING_RATE_METRIC
-    self.state.history.append(
-        mode=lr_mode,
-        metric=lr_metric,
-        step=self.step,
-        value=self.learning_rate)
-=======
     for (name, value) in self.nontrainable_params.items():
       (mode, metric) = online_tune.control_metric(name)
       self.state.history.append(
@@ -76,7 +68,6 @@
           metric=metric,
           step=self.step,
           value=value)
->>>>>>> 049b9d8f
 
 
 class OnlineTuneTest(test.TestCase):
