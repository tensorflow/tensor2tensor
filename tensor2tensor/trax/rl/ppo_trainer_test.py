--- conflicted
+++ resolved
@@ -84,10 +84,7 @@
         max_timestep=3,
         boundary=2,
         save_every_n=1,
-<<<<<<< HEAD
-=======
         **kwargs
->>>>>>> 049b9d8f
     )
 
   def test_training_loop_cartpole(self):
@@ -246,8 +243,6 @@
       # Check that we can continue training from the restored checkpoint.
       trainer.training_loop(n_epochs=2)
       self.assertEqual(trainer.epoch, 2)
-<<<<<<< HEAD
-=======
 
   def test_training_loop_multi_control(self):
     gym.register(
@@ -282,7 +277,6 @@
           policy_and_value_vocab_size=4,
       )
       trainer.training_loop(n_epochs=2)
->>>>>>> 049b9d8f
 
 
 if __name__ == "__main__":
