# Tensor2Tensor

[![PyPI
version](https://badge.fury.io/py/tensor2tensor.svg)](https://badge.fury.io/py/tensor2tensor)
[![GitHub
Issues](https://img.shields.io/github/issues/tensorflow/tensor2tensor.svg)](https://github.com/tensorflow/tensor2tensor/issues)
[![Contributions
welcome](https://img.shields.io/badge/contributions-welcome-brightgreen.svg)](CONTRIBUTING.md)
[![Gitter](https://img.shields.io/gitter/room/nwjs/nw.js.svg)](https://gitter.im/tensor2tensor/Lobby)
[![License](https://img.shields.io/badge/License-Apache%202.0-brightgreen.svg)](https://opensource.org/licenses/Apache-2.0)
[![Travis](https://img.shields.io/travis/tensorflow/tensor2tensor.svg)](https://travis-ci.org/tensorflow/tensor2tensor)
[![Run on FH](https://static.floydhub.com/button/button-small.svg)](https://floydhub.com/run)

[Tensor2Tensor](https://github.com/tensorflow/tensor2tensor), or
[T2T](https://github.com/tensorflow/tensor2tensor) for short, is a library
of deep learning models and datasets designed to make deep learning more
accessible and [accelerate ML
research](https://research.googleblog.com/2017/06/accelerating-deep-learning-research.html).
T2T is actively used and maintained by researchers and engineers within the
[Google Brain team](https://research.google.com/teams/brain/) and a community
of users. We're eager to collaborate with you too, so feel free to
[open an issue on GitHub](https://github.com/tensorflow/tensor2tensor/issues)
or send along a pull request (see [our contribution doc](CONTRIBUTING.md)).
You can chat with us on
[Gitter](https://gitter.im/tensor2tensor/Lobby) and join the
[T2T Google Group](https://groups.google.com/forum/#!forum/tensor2tensor).

### Quick Start

[This iPython notebook](https://colab.research.google.com/github/tensorflow/tensor2tensor/blob/master/tensor2tensor/notebooks/hello_t2t.ipynb)
explains T2T and runs in your browser using a free VM from Google,
no installation needed. Alternatively, here is a one-command version that
installs T2T, downloads MNIST, trains a model and evaluates it:

```
pip install tensor2tensor && t2t-trainer \
  --generate_data \
  --data_dir=~/t2t_data \
  --output_dir=~/t2t_train/mnist \
  --problem=image_mnist \
  --model=shake_shake \
  --hparams_set=shake_shake_quick \
  --train_steps=1000 \
  --eval_steps=100
```

### Contents

* [Suggested Datasets and Models](#suggested-datasets-and-models)
  * [Story, Question and Answer](#story-question-and-answer)
  * [Image Classification](#image-classification)
  * [Image Generation](#image-generation)
  * [Language Modeling](#language-modeling)
  * [Sentiment Analysis](#sentiment-analysis)
  * [Speech Recognition](#speech-recognition)
  * [Summarization](#summarization)
  * [Translation](#translation)
* [Basics](#basics)
  * [Walkthrough](#walkthrough)
  * [Installation](#installation)
  * [Features](#features)
* [T2T Overview](#t2t-overview)
  * [Datasets](#datasets)
  * [Problems and Modalities](#problems-and-modalities)
  * [Models](#models)
  * [Hyperparameter Sets](#hyperparameter-sets)
  * [Trainer](#trainer)
* [Adding your own components](#adding-your-own-components)
* [Adding a dataset](#adding-a-dataset)
* [Papers](#papers)
* [Run on FloydHub](#run-on-floydhub)

## Suggested Datasets and Models

Below we list a number of tasks that can be solved with T2T when
you train the appropriate model on the appropriate problem.
We give the problem and model below and we suggest a setting of
hyperparameters that we know works well in our setup. We usually
run either on Cloud TPUs or on 8-GPU machines; you might need
to modify the hyperparameters if you run on a different setup.

### Story, Question and Answer

For answering questions based on a story, use
<<<<<<< HEAD
 
* the [bAbi](https://research.fb.com/downloads/babi/) data-set: `--problem=babi_qa_concat_task1_1k`
=======
>>>>>>> fe61b5d8

* the [bAbi](https://research.fb.com/downloads/babi/) data-set:
 `--problem=babi_qa_concat_task1_1k`

You can choose the bAbi task from the range [1,20] and the subset from 1k or
10k. To combine test data from all tasks into a single test set, use
`--problem=babi_qa_concat_all_tasks_10k`

<<<<<<< HEAD
=======

>>>>>>> fe61b5d8
### Image Classification

For image classification, we have a number of standard data-sets:

* ImageNet (a large data-set): `--problem=image_imagenet`, or one
   of the re-scaled versions (`image_imagenet224`, `image_imagenet64`,
   `image_imagenet32`)
* CIFAR-10: `--problem=image_cifar10` (or
    `--problem=image_cifar10_plain` to turn off data augmentation)
* CIFAR-100: `--problem=image_cifar100`
* MNIST: `--problem=image_mnist`

For ImageNet, we suggest to use the ResNet or Xception, i.e.,
use `--model=resnet --hparams_set=resnet_50` or
`--model=xception --hparams_set=xception_base`.
Resnet should get to above 76% top-1 accuracy on ImageNet.

For CIFAR and MNIST, we suggest to try the shake-shake model:
`--model=shake_shake --hparams_set=shakeshake_big`.
This setting trained for `--train_steps=700000` should yield
close to 97% accuracy on CIFAR-10.

### Image Generation

For (un)conditional image generation, we have a number of standard data-sets:

* CelebA: `--problem=img2img_celeba` for image-to-image translation, namely,
    superresolution from 8x8 to 32x32.
* CelebA-HQ: `--problem=image_celeba256_rev` for a downsampled 256x256.
* CIFAR-10: `--problem=image_cifar10_plain_gen_rev` for class-conditional
    32x32 generation.
* LSUN Bedrooms: `--problem=image_lsun_bedrooms_rev`
* MS-COCO: `--problem=image_text_ms_coco_rev` for text-to-image generation.
* Small ImageNet (a large data-set): `--problem=image_imagenet32_gen_rev` for
    32x32 or `--problem=image_imagenet64_gen_rev` for 64x64.

We suggest to use the Image Transformer, i.e., `--model=imagetransformer`, or
the Image Transformer Plus, i.e., `--model=imagetransformerpp` that uses
discretized mixture of logistics, or variational auto-encoder, i.e.,
`--model=transformer_ae`.
For CIFAR-10, using `--hparams_set=imagetransformer_cifar10_base` or
`--hparams_set=imagetransformer_cifar10_base_dmol` yields 2.90 bits per
dimension. For Imagenet-32, using
`--hparams_set=imagetransformer_imagenet32_base` yields 3.77 bits per dimension.

### Language Modeling

For language modeling, we have these data-sets in T2T:

* PTB (a small data-set): `--problem=languagemodel_ptb10k` for
    word-level modeling and `--problem=languagemodel_ptb_characters`
    for character-level modeling.
* LM1B (a billion-word corpus): `--problem=languagemodel_lm1b32k` for
    subword-level modeling and `--problem=languagemodel_lm1b_characters`
    for character-level modeling.

We suggest to start with `--model=transformer` on this task and use
`--hparams_set=transformer_small` for PTB and
`--hparams_set=transformer_base` for LM1B.

### Sentiment Analysis

For the task of recognizing the sentiment of a sentence, use

* the IMDB data-set: `--problem=sentiment_imdb`

We suggest to use `--model=transformer_encoder` here and since it is
a small data-set, try `--hparams_set=transformer_tiny` and train for
few steps (e.g., `--train_steps=2000`).

### Speech Recognition

For speech-to-text, we have these data-sets in T2T:

* Librispeech (US English): `--problem=librispeech` for
    the whole set and `--problem=librispeech_clean` for a smaller
    but nicely filtered part.

* Mozilla Common Voice (US English): `--problem=common_voice` for the whole set
    `--problem=common_voice_clean` for a quality-checked subset.

### Summarization

For summarizing longer text into shorter one we have these data-sets:

* CNN/DailyMail articles summarized into a few sentences:
  `--problem=summarize_cnn_dailymail32k`

We suggest to use `--model=transformer` and
`--hparams_set=transformer_prepend` for this task.
This yields good ROUGE scores.

### Translation

There are a number of translation data-sets in T2T:

* English-German: `--problem=translate_ende_wmt32k`
* English-French: `--problem=translate_enfr_wmt32k`
* English-Czech: `--problem=translate_encs_wmt32k`
* English-Chinese: `--problem=translate_enzh_wmt32k`
* English-Vietnamese: `--problem=translate_envi_iwslt32k`

You can get translations in the other direction by appending `_rev` to
the problem name, e.g., for German-English use
`--problem=translate_ende_wmt32k_rev`
(note that you still need to download the original data with t2t-datagen
`--problem=translate_ende_wmt32k`).

For all translation problems, we suggest to try the Transformer model:
`--model=transformer`. At first it is best to try the base setting,
`--hparams_set=transformer_base`. When trained on 8 GPUs for 300K steps
this should reach a BLEU score of about 28 on the English-German data-set,
which is close to state-of-the art. If training on a single GPU, try the
`--hparams_set=transformer_base_single_gpu` setting. For very good results
or larger data-sets (e.g., for English-French), try the big model
with `--hparams_set=transformer_big`.

## Basics

### Walkthrough

Here's a walkthrough training a good English-to-German translation
model using the Transformer model from [*Attention Is All You
Need*](https://arxiv.org/abs/1706.03762) on WMT data.

```
pip install tensor2tensor

# See what problems, models, and hyperparameter sets are available.
# You can easily swap between them (and add new ones).
t2t-trainer --registry_help

PROBLEM=translate_ende_wmt32k
MODEL=transformer
HPARAMS=transformer_base_single_gpu

DATA_DIR=$HOME/t2t_data
TMP_DIR=/tmp/t2t_datagen
TRAIN_DIR=$HOME/t2t_train/$PROBLEM/$MODEL-$HPARAMS

mkdir -p $DATA_DIR $TMP_DIR $TRAIN_DIR

# Generate data
t2t-datagen \
  --data_dir=$DATA_DIR \
  --tmp_dir=$TMP_DIR \
  --problem=$PROBLEM

# Train
# *  If you run out of memory, add --hparams='batch_size=1024'.
t2t-trainer \
  --data_dir=$DATA_DIR \
  --problem=$PROBLEM \
  --model=$MODEL \
  --hparams_set=$HPARAMS \
  --output_dir=$TRAIN_DIR

# Decode

DECODE_FILE=$DATA_DIR/decode_this.txt
echo "Hello world" >> $DECODE_FILE
echo "Goodbye world" >> $DECODE_FILE
echo -e 'Hallo Welt\nAuf Wiedersehen Welt' > ref-translation.de

BEAM_SIZE=4
ALPHA=0.6

t2t-decoder \
  --data_dir=$DATA_DIR \
  --problem=$PROBLEM \
  --model=$MODEL \
  --hparams_set=$HPARAMS \
  --output_dir=$TRAIN_DIR \
  --decode_hparams="beam_size=$BEAM_SIZE,alpha=$ALPHA" \
  --decode_from_file=$DECODE_FILE \
  --decode_to_file=translation.en

# See the translations
cat translation.en

# Evaluate the BLEU score
# Note: Report this BLEU score in papers, not the internal approx_bleu metric.
t2t-bleu --translation=translation.en --reference=ref-translation.de
```

### Installation


```
# Assumes tensorflow or tensorflow-gpu installed
pip install tensor2tensor

# Installs with tensorflow-gpu requirement
pip install tensor2tensor[tensorflow_gpu]

# Installs with tensorflow (cpu) requirement
pip install tensor2tensor[tensorflow]
```

Binaries:

```
# Data generator
t2t-datagen

# Trainer
t2t-trainer --registry_help
```

Library usage:

```
python -c "from tensor2tensor.models.transformer import Transformer"
```

### Features

* Many state of the art and baseline models are built-in and new models can be
  added easily (open an issue or pull request!).
* Many datasets across modalities - text, audio, image - available for
  generation and use, and new ones can be added easily (open an issue or pull
  request for public datasets!).
* Models can be used with any dataset and input mode (or even multiple); all
  modality-specific processing (e.g. embedding lookups for text tokens) is done
  with `Modality` objects, which are specified per-feature in the dataset/task
  specification.
* Support for multi-GPU machines and synchronous (1 master, many workers) and
  asynchronous (independent workers synchronizing through a parameter server)
  [distributed training](https://tensorflow.github.io/tensor2tensor/distributed_training.html).
* Easily swap amongst datasets and models by command-line flag with the data
  generation script `t2t-datagen` and the training script `t2t-trainer`.
* Train on [Google Cloud ML](https://tensorflow.github.io/tensor2tensor/cloud_mlengine.html) and [Cloud TPUs](https://tensorflow.github.io/tensor2tensor/cloud_tpu.html).

## T2T overview

### Datasets

**Datasets** are all standardized on `TFRecord` files with `tensorflow.Example`
protocol buffers. All datasets are registered and generated with the
[data
generator](https://github.com/tensorflow/tensor2tensor/tree/master/tensor2tensor/bin/t2t-datagen)
and many common sequence datasets are already available for generation and use.

### Problems and Modalities

**Problems** define training-time hyperparameters for the dataset and task,
mainly by setting input and output **modalities** (e.g. symbol, image, audio,
label) and vocabularies, if applicable. All problems are defined either in
[`problem_hparams.py`](https://github.com/tensorflow/tensor2tensor/tree/master/tensor2tensor/data_generators/problem_hparams.py)
or are registered with `@registry.register_problem` (run `t2t-datagen` to see
the list of all available problems).
**Modalities**, defined in
[`modality.py`](https://github.com/tensorflow/tensor2tensor/tree/master/tensor2tensor/utils/modality.py),
abstract away the input and output data types so that **models** may deal with
modality-independent tensors.

### Models

**`T2TModel`s** define the core tensor-to-tensor transformation, independent of
input/output modality or task. Models take dense tensors in and produce dense
tensors that may then be transformed in a final step by a **modality** depending
on the task (e.g. fed through a final linear transform to produce logits for a
softmax over classes). All models are imported in the
[`models` subpackage](https://github.com/tensorflow/tensor2tensor/tree/master/tensor2tensor/models/__init__.py),
inherit from `T2TModel` - defined in
[`t2t_model.py`](https://github.com/tensorflow/tensor2tensor/tree/master/tensor2tensor/utils/t2t_model.py) -
and are registered with
[`@registry.register_model`](https://github.com/tensorflow/tensor2tensor/tree/master/tensor2tensor/utils/registry.py).

### Hyperparameter Sets

**Hyperparameter sets** are defined and registered in code with
[`@registry.register_hparams`](https://github.com/tensorflow/tensor2tensor/tree/master/tensor2tensor/utils/registry.py)
and are encoded in
[`tf.contrib.training.HParams`](https://github.com/tensorflow/tensorflow/blob/master/tensorflow/contrib/training/python/training/hparam.py)
objects. The `HParams` are available to both the problem specification and the
model. A basic set of hyperparameters are defined in
[`common_hparams.py`](https://github.com/tensorflow/tensor2tensor/tree/master/tensor2tensor/layers/common_hparams.py)
and hyperparameter set functions can compose other hyperparameter set functions.

### Trainer

The **trainer** binary is the main entrypoint for training, evaluation, and
inference. Users can easily switch between problems, models, and hyperparameter
sets by using the `--model`, `--problem`, and `--hparams_set` flags. Specific
hyperparameters can be overridden with the `--hparams` flag. `--schedule` and
related flags control local and distributed training/evaluation
([distributed training documentation](https://github.com/tensorflow/tensor2tensor/tree/master/docs/distributed_training.md)).

## Adding your own components

T2T's components are registered using a central registration mechanism that
enables easily adding new ones and easily swapping amongst them by command-line
flag. You can add your own components without editing the T2T codebase by
specifying the `--t2t_usr_dir` flag in `t2t-trainer`.

You can do so for models, hyperparameter sets, modalities, and problems. Please
do submit a pull request if your component might be useful to others.

See the [`example_usr_dir`](https://github.com/tensorflow/tensor2tensor/tree/master/tensor2tensor/test_data/example_usr_dir)
for an example user directory.

## Adding a dataset

To add a new dataset, subclass
[`Problem`](https://github.com/tensorflow/tensor2tensor/tree/master/tensor2tensor/data_generators/problem.py)
and register it with `@registry.register_problem`. See
[`TranslateEndeWmt8k`](https://github.com/tensorflow/tensor2tensor/tree/master/tensor2tensor/data_generators/translate_ende.py)
for an example.

Also see the [data generators
README](https://github.com/tensorflow/tensor2tensor/tree/master/tensor2tensor/data_generators/README.md).

## Run on FloydHub

[![Run on FloydHub](https://static.floydhub.com/button/button.svg)](https://floydhub.com/run)

Click this button to open a [Workspace](https://blog.floydhub.com/workspaces/) on [FloydHub](https://www.floydhub.com/?utm_medium=readme&utm_source=tensor2tensor&utm_campaign=jul_2018). You can use the workspace to develop and test your code on a fully configured cloud GPU machine.

Tensor2Tensor comes preinstalled in the environment, you can simply open a [Terminal](https://docs.floydhub.com/guides/workspace/#using-terminal) and run your code.

```bash
# Test the quick-start on a Workspace's Terminal with this command
t2t-trainer \
  --generate_data \
  --data_dir=./t2t_data \
  --output_dir=./t2t_train/mnist \
  --problem=image_mnist \
  --model=shake_shake \
  --hparams_set=shake_shake_quick \
  --train_steps=1000 \
  --eval_steps=100
```

Note: Ensure compliance with the FloydHub [Terms of Service](https://www.floydhub.com/about/terms).

## Papers

When referencing Tensor2Tensor, please cite [this
paper](https://arxiv.org/abs/1803.07416).

```
@article{tensor2tensor,
  author    = {Ashish Vaswani and Samy Bengio and Eugene Brevdo and
    Francois Chollet and Aidan N. Gomez and Stephan Gouws and Llion Jones and
    \L{}ukasz Kaiser and Nal Kalchbrenner and Niki Parmar and Ryan Sepassi and
    Noam Shazeer and Jakob Uszkoreit},
  title     = {Tensor2Tensor for Neural Machine Translation},
  journal   = {CoRR},
  volume    = {abs/1803.07416},
  year      = {2018},
  url       = {http://arxiv.org/abs/1803.07416},
}
```

Tensor2Tensor was used to develop a number of state-of-the-art models
and deep learning methods. Here we list some papers that were based on T2T
from the start and benefited from its features and architecture in ways
described in the [Google Research Blog post introducing
T2T](https://research.googleblog.com/2017/06/accelerating-deep-learning-research.html).

* [Attention Is All You Need](https://arxiv.org/abs/1706.03762)
* [Depthwise Separable Convolutions for Neural Machine
   Translation](https://arxiv.org/abs/1706.03059)
* [One Model To Learn Them All](https://arxiv.org/abs/1706.05137)
* [Discrete Autoencoders for Sequence Models](https://arxiv.org/abs/1801.09797)
* [Generating Wikipedia by Summarizing Long
   Sequences](https://arxiv.org/abs/1801.10198)
* [Image Transformer](https://arxiv.org/abs/1802.05751)
* [Training Tips for the Transformer Model](https://arxiv.org/abs/1804.00247)
* [Self-Attention with Relative Position Representations](https://arxiv.org/abs/1803.02155)
* [Fast Decoding in Sequence Models using Discrete Latent Variables](https://arxiv.org/abs/1803.03382)
* [Adafactor: Adaptive Learning Rates with Sublinear Memory Cost](https://arxiv.org/abs/1804.04235)
* [Universal Transformers](https://arxiv.org/abs/1807.03819)

*Note: This is not an official Google product.*<|MERGE_RESOLUTION|>--- conflicted
+++ resolved
@@ -82,11 +82,6 @@
 ### Story, Question and Answer
 
 For answering questions based on a story, use
-<<<<<<< HEAD
- 
-* the [bAbi](https://research.fb.com/downloads/babi/) data-set: `--problem=babi_qa_concat_task1_1k`
-=======
->>>>>>> fe61b5d8
 
 * the [bAbi](https://research.fb.com/downloads/babi/) data-set:
  `--problem=babi_qa_concat_task1_1k`
@@ -95,10 +90,6 @@
 10k. To combine test data from all tasks into a single test set, use
 `--problem=babi_qa_concat_all_tasks_10k`
 
-<<<<<<< HEAD
-=======
-
->>>>>>> fe61b5d8
 ### Image Classification
 
 For image classification, we have a number of standard data-sets:
