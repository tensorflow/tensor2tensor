--- conflicted
+++ resolved
@@ -33,68 +33,10 @@
   - sudo apt-get update -qq
   - sudo apt-get install -qq libhdf5-dev
 install:
-<<<<<<< HEAD
-  - if [[ "$TF_VERSION" == "tf-nightly"  ]];
-    then
-      pip install tf-nightly;
-    else
-      pip install -q "tensorflow==$TF_VERSION";
-    fi
-  # First ensure that the base dependencies are sufficient for a full import
-  - pip install -q .
-  - t2t-trainer --registry_help
-  # Then install the test dependencies
-  - pip install -q .[tests]
-  # Make sure to install the atari extras for gym
-  - pip install "gym[atari]"
-  # Make sure we have the latest version of numpy - avoid problems we were
-  # seeing with Python 3
-  - pip install -q -U numpy
-script:
-  # Check import
-  - python -c "from tensor2tensor.models import transformer; print(transformer.Transformer.__name__)"
-
-  # Run tests
-  # Ignores:
-  # Tested separately:
-  #   * registry_test
-  #   * trainer_lib_test
-  #   * visualization_test
-  #   * model_rl_experiment_test
-  #   * model_rl_experiment_stochastic_test
-  #   * models/research
-  # algorithmic_math_test: flaky
-  # universal_transformer_test: requires new feature in tf.foldl (rm with TF 1.9)
-  - pytest
-    --ignore=tensor2tensor/utils/registry_test.py
-    --ignore=tensor2tensor/utils/trainer_lib_test.py
-    --ignore=tensor2tensor/visualization/visualization_test.py
-    --ignore=tensor2tensor/bin/t2t_trainer_test.py
-    --ignore=tensor2tensor/data_generators/algorithmic_math_test.py
-    --ignore=tensor2tensor/models/research/universal_transformer_test.py
-    --ignore=tensor2tensor/rl/model_rl_experiment_test.py
-    --ignore=tensor2tensor/rl/model_rl_experiment_stochastic_test.py
-    --ignore=tensor2tensor/models/research
-  - pytest tensor2tensor/utils/registry_test.py
-  - pytest tensor2tensor/utils/trainer_lib_test.py
-  - pytest tensor2tensor/visualization/visualization_test.py
-  - if [[ "$TF_VERSION" == "$TF_LATEST"  ]] || [[ "$TF_VERSION" == "tf-nightly"  ]];
-    then
-      pytest tensor2tensor/models/research;
-    fi
-
-  # Run installed scripts
-  - t2t-datagen 2>&1 | grep translate && echo passed
-  - t2t-trainer --registry_help
-
-  # Test --t2t_usr_dir
-  - t2t-trainer --registry_help --t2t_usr_dir=./tensor2tensor/test_data/example_usr_dir 2>&1 | grep my_very_own_hparams && echo passed
-=======
   - ./oss_scripts/oss_pip_install.sh
 script:
   - ./oss_scripts/oss_tests.sh
   - ./oss_scripts/oss_integration_test.sh
->>>>>>> be789121
 
   # Conditional commands should each be in a separate block to get proper
   # errors on Travis.
