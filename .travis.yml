language: python
python:
  - "2.7"
  - "3.6"
env:
  global:
    - T2T_PROBLEM=algorithmic_reverse_binary40_test
    - T2T_DATA_DIR=/tmp/t2t-data
    - T2T_TRAIN_DIR=/tmp/t2t-train
    - TF_LATEST="1.8.*"
    # This is necessary to have gsutil work with Python 2.7
    - BOTO_CONFIG=/dev/null
  matrix:
    # We test against the last 4 versions of TensorFlow
    # If updating, also update TF_LATEST above
    - TF_VERSION="1.5.*"
    - TF_VERSION="1.6.*"
    - TF_VERSION="1.7.*"
    - TF_VERSION="1.8.*"
matrix:
  exclude:
    # We test against all versions in Python 2 but only the latest in Python 3
    - python: "3.6"
      env: TF_VERSION="1.5.*"
    - python: "3.6"
      env: TF_VERSION="1.6.*"
    - python: "3.6"
      env: TF_VERSION="1.7.*"
before_install:
  # Disabled TensorFlow Serving install until bug fixed. See "Export and query"
  # section below.
  # - echo "deb [arch=amd64] http://storage.googleapis.com/tensorflow-serving-apt stable tensorflow-model-server tensorflow-model-server-universal" | sudo tee /etc/apt/sources.list.d/tensorflow-serving.list
  # - curl https://storage.googleapis.com/tensorflow-serving-apt/tensorflow-serving.release.pub.gpg | sudo apt-key add -
  - sudo apt-get update -qq
  - sudo apt-get install -qq libhdf5-dev
  # - sudo apt-get install -qq tensorflow-model-server
install:
  - pip install -q "tensorflow==$TF_VERSION"
  - pip install -q .[tests]
  # Make sure to install the atari extras for gym
  - pip install "gym[atari]"
  # Make sure we have the latest version of numpy - avoid problems we were
  # seeing with Python 3
  - pip install -q -U numpy
script:
  # Check import
  - python -c "from tensor2tensor.models import transformer; print(transformer.Transformer.__name__)"

  # Run tests
  # Ignores:
  # Tested separately:
  #   * registry_test
  #   * trainer_lib_test
  #   * visualization_test
  #   * model_rl_experiment_test
  # algorithmic_math_test: flaky
<<<<<<< HEAD
  # universal_transformer_test: requires new feature in tf.foldl (rm with TF 1.9)
=======
  # r_transformer_test: requires new feature in tf.foldl (rm with TF 1.9)
>>>>>>> 2bd2dddd
  - pytest
    --ignore=tensor2tensor/utils/registry_test.py
    --ignore=tensor2tensor/utils/trainer_lib_test.py
    --ignore=tensor2tensor/visualization/visualization_test.py
    --ignore=tensor2tensor/bin/t2t_trainer_test.py
    --ignore=tensor2tensor/data_generators/algorithmic_math_test.py
<<<<<<< HEAD
    --ignore=tensor2tensor/models/research/universal_transformer_test.py
=======
    --ignore=tensor2tensor/models/research/r_transformer_test.py
>>>>>>> 2bd2dddd
    --ignore=tensor2tensor/rl/model_rl_experiment_test.py
  - pytest tensor2tensor/utils/registry_test.py
  - pytest tensor2tensor/utils/trainer_lib_test.py
  - pytest tensor2tensor/visualization/visualization_test.py

  # Run installed scripts
  - t2t-datagen 2>&1 | grep translate && echo passed
  - t2t-trainer --registry_help

  # Test --t2t_usr_dir
  - t2t-trainer --registry_help --t2t_usr_dir=./tensor2tensor/test_data/example_usr_dir 2>&1 | grep my_very_own_hparams && echo passed

  # Run data generation, training, and decoding on a dummy problem
  - t2t-datagen --problem=$T2T_PROBLEM --data_dir=$T2T_DATA_DIR
  - t2t-trainer --problem=$T2T_PROBLEM --data_dir=$T2T_DATA_DIR --model=transformer --hparams_set=transformer_tiny --train_steps=5 --eval_steps=5 --output_dir=$T2T_TRAIN_DIR
  - t2t-decoder --problem=$T2T_PROBLEM --data_dir=$T2T_DATA_DIR --model=transformer --hparams_set=transformer_tiny --output_dir=$T2T_TRAIN_DIR --decode_hparams='num_samples=10'

  # Do some things only on Python 2 and the latest TF version
  - if [[ "$TRAVIS_PYTHON_VERSION" == "2.7" ]] && [[ "$TF_VERSION" == "$TF_LATEST"  ]]; then
        pylint -j 2 tensor2tensor;
    fi
  - if [[ "$TRAVIS_PYTHON_VERSION" == "2.7" ]] && [[ "$TF_VERSION" == "$TF_LATEST"  ]]; then
        pytest tensor2tensor/rl/model_rl_experiment_test.py;
    fi
  - if [[ "$TRAVIS_PYTHON_VERSION" == "2.7" ]] && [[ "$TF_VERSION" == "$TF_LATEST"  ]]; then
        jupyter nbconvert --ExecutePreprocessor.timeout=600 --to notebook --execute tensor2tensor/notebooks/hello_t2t.ipynb;
    fi

  # Export and query (on Python 2 only)
  # Bug: https://github.com/tensorflow/serving/issues/819
  #- if [[ "$TRAVIS_PYTHON_VERSION" == "2.7" ]] && [[ "$TF_VERSION" == "1.6.*"  ]]; then
  #      t2t-exporter --problem=$T2T_PROBLEM --data_dir=$T2T_DATA_DIR --model=transformer --hparams_set=transformer_tiny --output_dir=$T2T_TRAIN_DIR;
  #      pip install tensorflow-serving-api;
  #      tensorflow_model_server --port=9000 --model_name=my_model --model_base_path=$T2T_TRAIN_DIR/export/Servo &
  #      sleep 10;
  #      t2t-query-server --problem=$T2T_PROBLEM --server=localhost:9000 --servable_name=my_model --data_dir=$T2T_DATA_DIR --inputs_once='1 0 1 0 1 0';
  #  fi
git:
  depth: 3<|MERGE_RESOLUTION|>--- conflicted
+++ resolved
@@ -54,22 +54,13 @@
   #   * visualization_test
   #   * model_rl_experiment_test
   # algorithmic_math_test: flaky
-<<<<<<< HEAD
   # universal_transformer_test: requires new feature in tf.foldl (rm with TF 1.9)
-=======
-  # r_transformer_test: requires new feature in tf.foldl (rm with TF 1.9)
->>>>>>> 2bd2dddd
-  - pytest
     --ignore=tensor2tensor/utils/registry_test.py
     --ignore=tensor2tensor/utils/trainer_lib_test.py
     --ignore=tensor2tensor/visualization/visualization_test.py
     --ignore=tensor2tensor/bin/t2t_trainer_test.py
     --ignore=tensor2tensor/data_generators/algorithmic_math_test.py
-<<<<<<< HEAD
     --ignore=tensor2tensor/models/research/universal_transformer_test.py
-=======
-    --ignore=tensor2tensor/models/research/r_transformer_test.py
->>>>>>> 2bd2dddd
     --ignore=tensor2tensor/rl/model_rl_experiment_test.py
   - pytest tensor2tensor/utils/registry_test.py
   - pytest tensor2tensor/utils/trainer_lib_test.py
