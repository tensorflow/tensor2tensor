--- conflicted
+++ resolved
@@ -80,16 +80,13 @@
   - pytest tensor2tensor/utils/registry_test.py
   - pytest tensor2tensor/utils/trainer_lib_test.py
   - pytest tensor2tensor/visualization/visualization_test.py
-<<<<<<< HEAD
   - pytest tensor2tensor/data_generators/allen_brain_test.py
   - pytest tensor2tensor/data_generators/allen_brain_utils_test.py
-=======
   - if [[ "$TF_VERSION" == "$TF_LATEST"  ]] || [[ "$TF_VERSION" == "tf-nightly"  ]];
     then
       pytest tensor2tensor/models/research;
     fi
 
->>>>>>> e7d5e6c1
   # Run installed scripts
   - t2t-datagen 2>&1 | grep translate && echo passed
   - t2t-trainer --registry_help
