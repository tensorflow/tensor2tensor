--- conflicted
+++ resolved
@@ -57,12 +57,9 @@
   #   * trainer_lib_test
   #   * visualization_test
   #   * model_rl_experiment_test
-<<<<<<< HEAD
   #   * allen_brain_test
   #   * allen_brain_utils_test
-=======
   #   * model_rl_experiment_stochastic_test
->>>>>>> da6c3e9e
   # algorithmic_math_test: flaky
   # universal_transformer_test: requires new feature in tf.foldl (rm with TF 1.9)
   - pytest
@@ -73,12 +70,9 @@
     --ignore=tensor2tensor/data_generators/algorithmic_math_test.py
     --ignore=tensor2tensor/models/research/universal_transformer_test.py
     --ignore=tensor2tensor/rl/model_rl_experiment_test.py
-<<<<<<< HEAD
     --ignore=tensor2tensor/data_generators/allen_brain_test.py
     --ignore=tensor2tensor/data_generators/allen_brain_utils_test.py
-=======
     --ignore=tensor2tensor/rl/model_rl_experiment_stochastic_test.py
->>>>>>> da6c3e9e
   - pytest tensor2tensor/utils/registry_test.py
   - pytest tensor2tensor/utils/trainer_lib_test.py
   - pytest tensor2tensor/visualization/visualization_test.py
