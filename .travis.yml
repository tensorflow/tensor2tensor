--- conflicted
+++ resolved
@@ -33,32 +33,13 @@
   - sudo apt-get update -qq
   - sudo apt-get install -qq libhdf5-dev
 install:
-<<<<<<< HEAD
-  - if [[ "$TF_VERSION" == "tf-nightly"  ]];
-    then
-      pip install tf-nightly;
-    else
-      pip install -q "tensorflow==$TF_VERSION";
-    fi
-  # First ensure that the base dependencies are sufficient for a full import
-  - pip install -q .
-  - t2t-trainer --registry_help
-  # Then install the test dependencies
-  - pip install -q .[tests,allen]
-  # Make sure to install the atari extras for gym
-  - pip install "gym[atari]"
-  # Make sure we have the latest version of numpy - avoid problems we were
-  # seeing with Python 3
-  - pip install -q -U numpy
+  - ./oss_scripts/oss_pip_install.sh
   - pip install -q flake8
 before_script:
   # stop the build if there are Python syntax errors or undefined names
   - if [[ $TRAVIS_PYTHON_VERSION == '3.*' ]]; then flake8 . --count --select=E901,E999,F821,F822,F823 --show-source --statistics; fi
   # exit-zero treats all errors as warnings.  The GitHub editor is 127 chars wide
   - if [[ $TF_VERSION == "1.10.*" ]]; then flake8 . --count --exit-zero --ignore=E111,E114 --max-complexity=10 --max-line-length=127 --statistics; fi
-=======
-  - ./oss_scripts/oss_pip_install.sh
->>>>>>> 84cfac76
 script:
   - ./oss_scripts/oss_tests.sh
   - ./oss_scripts/oss_integration_test.sh
